/*
 * Copyright (c) 2020 Fraunhofer FOKUS and others. All rights reserved.
 *
 * See the NOTICE file(s) distributed with this work for additional
 * information regarding copyright ownership.
 *
 * This program and the accompanying materials are made available under the
 * terms of the Eclipse Public License 2.0 which is available at
 * http://www.eclipse.org/legal/epl-2.0
 *
 * SPDX-License-Identifier: EPL-2.0
 *
 * Contact: mosaic@fokus.fraunhofer.de
 */

package org.eclipse.mosaic.app.tutorial;

import org.eclipse.mosaic.fed.application.app.AbstractApplication;
import org.eclipse.mosaic.fed.application.app.api.VehicleApplication;
import org.eclipse.mosaic.fed.application.app.api.os.VehicleOperatingSystem;
import org.eclipse.mosaic.lib.enums.SensorType;
import org.eclipse.mosaic.lib.objects.vehicle.VehicleData;
import org.eclipse.mosaic.lib.util.scheduling.Event;
import org.eclipse.mosaic.rti.TIME;

import javax.annotation.Nonnull;
import javax.annotation.Nullable;

/**
 * This application shall induce vehicles to slow down in hazardous environments.
 * In onVehicleUpdated() the application requests new data from a vehicle's
 * sensors and analyzes the data with respect to strength after every single update.
 * Once a sensor indicates that a certain vehicle has entered a potentially
 * hazardous area, the application will reduce the speed of the respective vehicle
 * within a specified time frame. After the respective vehicle has left the dangerous
 * zone, its speed will no longer be reduced.
 */
public class SlowDownApp extends AbstractApplication<VehicleOperatingSystem> implements VehicleApplication {

    private final static float SPEED = 25 / 3.6f;

    private boolean hazardousArea = false;

    /**
     * This method is used to request new data from the sensors and in that case
     * react on the retrieved data.
     * It is called at each simulation step when the vehicle info has been updated for
     * the vehicle that has this application equipped.
     */
    @Override
    public void onVehicleUpdated(@Nullable VehicleData previousVehicleData, @Nonnull VehicleData updatedVehicleData) {

        // Enumeration of possible environment sensor types that are available in a vehicle
        SensorType[] types = SensorType.values();

        // Initialize sensor strength
        int strength = 0;

        /*
         * The current strength of each environment sensor is examined here.
         * If one is higher than zero, we reason that we are in a hazardous area with the
         * given hazard.
         */
        for (SensorType currentType : types) {
            // The strength of a detected sensor
            strength = getOs().getStateOfEnvironmentSensor(currentType);

            if (strength > 0) {
                break;
            }
        }

        if (strength > 0 && !hazardousArea) {
            // Reduce speed when entering potentially hazardous area
<<<<<<< HEAD
            getOs().changeSpeedWithInterval(SPEED, (int) (5000 * TIME.MILLI_SECOND));
=======
            getOs().changeSpeedWithInterval(SPEED, 5 * TIME.SECOND);
>>>>>>> facb316d
            hazardousArea = true;
        }

        if (strength == 0 && hazardousArea) {
            // Reset speed when leaving potentially hazardous area
            getOs().resetSpeed();
            hazardousArea = false;
        }

    }

    @Override
    public void processEvent(Event event) throws Exception {

    }

    @Override
    public void onStartup() {

    }

    @Override
    public void onShutdown() {

    }

}<|MERGE_RESOLUTION|>--- conflicted
+++ resolved
@@ -72,11 +72,7 @@
 
         if (strength > 0 && !hazardousArea) {
             // Reduce speed when entering potentially hazardous area
-<<<<<<< HEAD
-            getOs().changeSpeedWithInterval(SPEED, (int) (5000 * TIME.MILLI_SECOND));
-=======
             getOs().changeSpeedWithInterval(SPEED, 5 * TIME.SECOND);
->>>>>>> facb316d
             hazardousArea = true;
         }
 
