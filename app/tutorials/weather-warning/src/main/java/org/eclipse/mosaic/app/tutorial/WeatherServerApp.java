/*
 * Copyright (c) 2020 Fraunhofer FOKUS and others. All rights reserved.
 *
 * See the NOTICE file(s) distributed with this work for additional
 * information regarding copyright ownership.
 *
 * This program and the accompanying materials are made available under the
 * terms of the Eclipse Public License 2.0 which is available at
 * http://www.eclipse.org/legal/epl-2.0
 *
 * SPDX-License-Identifier: EPL-2.0
 *
 * Contact: mosaic@fokus.fraunhofer.de
 */

package org.eclipse.mosaic.app.tutorial;

import org.eclipse.mosaic.fed.application.ambassador.simulation.communication.CamBuilder;
import org.eclipse.mosaic.fed.application.ambassador.simulation.communication.ReceivedAcknowledgement;
import org.eclipse.mosaic.fed.application.ambassador.simulation.communication.ReceivedV2xMessage;
import org.eclipse.mosaic.fed.application.app.AbstractApplication;
import org.eclipse.mosaic.fed.application.app.api.CommunicationApplication;
import org.eclipse.mosaic.fed.application.app.api.os.ServerOperatingSystem;
import org.eclipse.mosaic.interactions.communication.V2xMessageTransmission;
import org.eclipse.mosaic.lib.enums.SensorType;
import org.eclipse.mosaic.lib.geo.GeoCircle;
import org.eclipse.mosaic.lib.geo.GeoPoint;
import org.eclipse.mosaic.lib.objects.v2x.MessageRouting;
import org.eclipse.mosaic.lib.objects.v2x.V2xMessage;
import org.eclipse.mosaic.lib.objects.v2x.etsi.Denm;
import org.eclipse.mosaic.lib.objects.v2x.etsi.DenmContent;
import org.eclipse.mosaic.lib.util.scheduling.Event;
import org.eclipse.mosaic.rti.TIME;

/**
 * This class acts as an omniscient application for a server that warns vehicles
 * about certain hazards on the road. The hazard is hard-coded for tutorial purposes,
 * in more realistic scenarios the location would've been updated dynamically.
 */
public class WeatherServerApp extends AbstractApplication<ServerOperatingSystem> implements CommunicationApplication {

    /**
     * Send warning at this interval, in seconds.
     */
    private final static long INTERVAL = 2 * TIME.SECOND;


    /**
     * Save the last received DEN message for relaying.
     */
    private Denm lastReceivedMessage = null;


    /**
     * This method is called by the Application Simulator when the vehicle that has been equipped with this application
     * enters the simulation.
     * It is the first method called of this class during a simulation.
     */
    @Override
    public void onStartup() {
        getLog().infoSimTime(this, "Initialize WeatherServer application");
        getOs().getCellModule().enable();
        getLog().infoSimTime(this, "Setup weather server {} at time {}", getOs().getId(), getOs().getSimulationTime());
        getLog().infoSimTime(this, "Activated Cell Module");
        sample();
    }

    /**
     * This method is called by mosaic-application when a previously triggered event is handed over to the
     * application for processing.
     * Events can be triggered be this application itself, e.g. to run a routine periodically.
     *
     * @param event The event to be processed
     */
    @Override
    public void processEvent(Event event) throws Exception {
        sample();
    }

    /**
     * Method to let the WeatherServer send a DEN message periodically.
     * <p>
     * This method sends a DEN message and generates a new event during each call.
     * When said event is triggered, processEvent() is called, which in turn calls sample().
     * This way, sample() is called periodically at a given interval (given by the generated event time)
     * and thus the DENM is sent periodically at this interval.
     */
    private void sample() {
        if (lastReceivedMessage == null) {
            getLog().infoSimTime(this, "No warning present.");
        } else {
            final Denm denm = constructDenm();
            getLog().debugSimTime(this, "{}", denm);
            getOs().getCellModule().sendV2xMessage(denm);
            getLog().infoSimTime(this, "Relayed last DENM");
        }
        // Line up new event for periodic sending
        getOs().getEventManager().addEvent(
                getOs().getSimulationTime() + INTERVAL, this
        );
    }

    /**
     * Constructs a staged DEN message for tutorial purposes that matches exactly the requirements of
     * the Barnim tutorial scenario.
     * <p>
     * This is not meant to be used for real scenarios and is for the purpose of the tutorial only.
     *
     * @return The constructed DENM
     */
    private Denm constructDenm() {
        final GeoCircle geoCircle = new GeoCircle(lastReceivedMessage.getEventLocation(), 3000.0D);
        final MessageRouting routing = getOs().getCellModule().createMessageRouting().geoBroadcastBasedOnUnicast(geoCircle);
<<<<<<< HEAD

        return new Denm(routing,
                new DenmContent(
                        getOs().getSimulationTime(),
                        null,
                        HAZARD_ROAD,
                        SENSOR_TYPE,
                        0,
                        SPEED,
                        0.0f,
                        HAZARD_LOCATION,
                        null,
                        null
=======
        return new Denm(routing,
                new DenmContent(
                        lastReceivedMessage.getTime(),
                        lastReceivedMessage.getSenderPosition(),
                        lastReceivedMessage.getEventRoadId(),
                        lastReceivedMessage.getWarningType(),
                        lastReceivedMessage.getEventStrength(),
                        lastReceivedMessage.getCausedSpeed(),
                        lastReceivedMessage.getSenderDeceleration(),
                        lastReceivedMessage.getEventLocation(),
                        lastReceivedMessage.getEventArea(),
                        lastReceivedMessage.getExtendedContainer()
>>>>>>> 9d9d5935
                ),
                200
        );
    }

    @Override
    public void onMessageReceived(ReceivedV2xMessage receivedV2xMessage) {
        final V2xMessage msg = receivedV2xMessage.getMessage();
        getLog().infoSimTime(this, "Received {} from {}.",
                msg.getSimpleClassName(),
                msg.getRouting().getSource().getSourceName()
        );
        // Only DEN Messages are handled
        if (!(msg instanceof Denm)) {
            getLog().infoSimTime(this, "Ignoring message of type: {}", msg.getSimpleClassName());
            return;
        }
        lastReceivedMessage = (Denm) msg;
        getLog().debugSimTime(this, "DENM content: Sensor Type: {}", lastReceivedMessage.getWarningType().toString());
        getLog().debugSimTime(this, "DENM content: Event position: {}", lastReceivedMessage.getEventLocation());
        getLog().debugSimTime(this, "DENM content: Event Strength: {}", lastReceivedMessage.getEventStrength());
        getLog().debugSimTime(this, "DENM content: Road Id of the Sender: {}", lastReceivedMessage.getEventRoadId());
    }

    @Override
    public void onAcknowledgementReceived(ReceivedAcknowledgement acknowledgement) {

    }

    @Override
    public void onCamBuilding(CamBuilder camBuilder) {

    }

    @Override
    public void onMessageTransmitted(V2xMessageTransmission v2xMessageTransmission) {

    }

    /**
     * This method is called by mosaic-application when the simulation has finished.
     */
    @Override
    public void onShutdown() {
        getLog().infoSimTime(this, "Shutdown server.");
    }

}<|MERGE_RESOLUTION|>--- conflicted
+++ resolved
@@ -111,21 +111,6 @@
     private Denm constructDenm() {
         final GeoCircle geoCircle = new GeoCircle(lastReceivedMessage.getEventLocation(), 3000.0D);
         final MessageRouting routing = getOs().getCellModule().createMessageRouting().geoBroadcastBasedOnUnicast(geoCircle);
-<<<<<<< HEAD
-
-        return new Denm(routing,
-                new DenmContent(
-                        getOs().getSimulationTime(),
-                        null,
-                        HAZARD_ROAD,
-                        SENSOR_TYPE,
-                        0,
-                        SPEED,
-                        0.0f,
-                        HAZARD_LOCATION,
-                        null,
-                        null
-=======
         return new Denm(routing,
                 new DenmContent(
                         lastReceivedMessage.getTime(),
@@ -138,7 +123,6 @@
                         lastReceivedMessage.getEventLocation(),
                         lastReceivedMessage.getEventArea(),
                         lastReceivedMessage.getExtendedContainer()
->>>>>>> 9d9d5935
                 ),
                 200
         );
