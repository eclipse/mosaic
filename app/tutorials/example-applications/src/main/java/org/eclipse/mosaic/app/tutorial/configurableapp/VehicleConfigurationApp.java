--- conflicted
+++ resolved
@@ -68,12 +68,9 @@
         if (this.config.fooInteger != null) {
             int wantedSpeed = this.config.fooInteger;
             if (getOs().getVehicleData().getSpeed() > wantedSpeed) {
-                getLog().info("The current speed equals {}m/s will be slowed down to the wanted speed equals {}m/s", getOs().getVehicleData().getSpeed(), wantedSpeed);
-<<<<<<< HEAD
-                getOs().slowDown(wantedSpeed, (int) (10 * TIME.SECOND));
-=======
+                getLog().info("The current speed equals {}m/s will be slowed down to the wanted speed equals {}m/s",
+                        getOs().getVehicleData().getSpeed(), wantedSpeed);
                 getOs().slowDown(wantedSpeed, 10 * TIME.SECOND);
->>>>>>> facb316d
             }
         } else {
             getLog().warn("Configuration wasn't loaded from json file!");
