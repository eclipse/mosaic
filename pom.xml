<?xml version="1.0" encoding="UTF-8"?>
<project xmlns="http://maven.apache.org/POM/4.0.0" xmlns:xsi="http://www.w3.org/2001/XMLSchema-instance"
         xsi:schemaLocation="http://maven.apache.org/POM/4.0.0 http://maven.apache.org/maven-v4_0_0.xsd">
    <modelVersion>4.0.0</modelVersion>

    <groupId>org.eclipse.mosaic</groupId>
    <artifactId>mosaic-parent</artifactId>
    <version>20.0-SNAPSHOT</version>
    <packaging>pom</packaging>

    <name>Eclipse MOSAIC Parent</name>
    <description>Parent Module Descriptor for Eclipse MOSAIC</description>

    <inceptionYear>2020</inceptionYear>
    <organization>
        <name>Fraunhofer FOKUS</name>
        <url>https://www.fokus.fraunhofer.de/</url>
    </organization>

    <licenses>
        <license>
            <name>Eclipse Public License - v 2.0</name>
            <url>https://www.eclipse.org/legal/epl-2.0</url>
        </license>
    </licenses>

    <scm>
        <connection>scm:git:git@github.com:eclipse/mosaic.git</connection>
        <developerConnection>scm:git:git@github.com:eclipse/mosaic.git</developerConnection>
        <url>git@github.com:eclipse/mosaic.git</url>
    </scm>

    <distributionManagement>
        <repository>
            <id>repo.eclipse.org</id>
            <name>Project Repository - Releases</name>
            <url>https://repo.eclipse.org/content/repositories/mosaic-releases/</url>
        </repository>
        <snapshotRepository>
            <id>repo.eclipse.org</id>
            <name>Project Repository - Snapshots</name>
            <url>https://repo.eclipse.org/content/repositories/mosaic-snapshots/</url>
        </snapshotRepository>
    </distributionManagement>

    <modules>
        <module>bundle</module>

        <module>rti/mosaic-rti-api</module>
        <module>rti/mosaic-rti-core</module>
        <module>rti/mosaic-starter</module>

        <module>lib/mosaic-communication</module>
        <module>lib/mosaic-database</module>
        <module>lib/mosaic-docker</module>
        <module>lib/mosaic-geomath</module>
        <module>lib/mosaic-interactions</module>
        <module>lib/mosaic-network</module>
        <module>lib/mosaic-objects</module>
        <module>lib/mosaic-routing</module>
        <module>lib/mosaic-utils</module>

        <module>fed/mosaic-application</module>
        <module>fed/mosaic-environment</module>
        <module>fed/mosaic-mapping</module>
        <module>fed/mosaic-sns</module>
        <module>fed/mosaic-sumo</module>

        <module>test/mosaic-integration-tests</module>
    </modules>

    <properties>
        <mosaic.version>20.0-SNAPSHOT</mosaic.version>
        <parent.dir>.</parent.dir>
        <project.build.sourceEncoding>UTF-8</project.build.sourceEncoding>
        <project.build.sourceTarget>1.8</project.build.sourceTarget>
        <version.commons-cli>1.4</version.commons-cli><!-- 1.4 is approved in CQ19371 -->
        <version.commons-configuration2>2.5</version.commons-configuration2><!-- 2.5 is approved in CQ21803 -->
        <version.commons-io>2.6</version.commons-io><!-- 2.6 is approved in CQ16712 -->
        <version.commons-jxpath>1.3</version.commons-jxpath><!-- 1.3 is approved in CQ10790 -->
        <version.commons-lang3>3.9</version.commons-lang3><!-- 3.9 is approved in CQ21762 -->
        <version.commons-logging>1.2</version.commons-logging><!-- 1.2 is approved in CQ10162 -->
        <version.commons-math3>3.6.1</version.commons-math3><!-- 3.6.1 is approved in CQ22025 -->
        <version.commons-text>1.6</version.commons-text><!-- 1.6 is approved in CQ19028 -->
        <version.findbugs-annotations>1.3.9-1</version.findbugs-annotations><!-- 1.3.9-1 is approved in CQ15081 -->
        <version.graphhopper>0.13.0</version.graphhopper><!-- 0.13.0 is approved in CQ22337 (api) and CQ22338 (core) -->
        <version.gson>2.8.6</version.gson><!-- 2.8.6 is approved in CQ21635 -->
        <version.guava>28.2-jre</version.guava><!-- 28.2-jre is approved in CQ21952 -->
        <version.hppc>0.8.1</version.hppc><!-- 0.8.1 is approved in CQ22339 -->
        <version.jackson-xml>2.9.9</version.jackson-xml><!-- 2.9.9 is approved in CQ20701 -->
        <version.janino>2.7.5</version.janino><!-- 2.7.5 is approved in CQ10307 -->
        <version.johnzon-core>1.1.13</version.johnzon-core><!-- 1.1.13 is approved in CQ22342 -->
        <version.jsch>0.1.51</version.jsch><!-- 0.1.51 is approved in CQ8378 -->
        <version.junit>4.13</version.junit><!-- 4.13 is approved in CQ21439 -->
        <version.justify>1.1.0</version.justify><!-- 1.1.0 is approved in CQ22341 -->
        <version.logback>1.2.3</version.logback><!-- 1.2.3 is approved in CQ16622 -->
        <version.mockito>2.23.0</version.mockito><!-- 2.23.0 is approved in CQ17976 -->
        <version.protobuf>3.8.0</version.protobuf><!-- 3.8.0 is approved in CQ20405 -->
        <version.slf4j>1.7.30</version.slf4j><!-- 1.7.30 is approved in CQ21339 -->
        <version.sqlite-jdbc>3.20.0</version.sqlite-jdbc><!-- 3.20.0 is approved in CQ14652 -->
        <version.stax2-api>4.1</version.stax2-api><!-- 4.1 is approved in CQ17826 -->
        <version.woodstox-core>5.1.0</version.woodstox-core><!-- 5.1.0 is approved in CQ17827 -->
    </properties>

    <dependencies>
        <dependency>
            <!-- PURPOSE: Logging API -->
            <groupId>org.slf4j</groupId>
            <artifactId>slf4j-api</artifactId>
            <version>${version.slf4j}</version>
        </dependency>

        <dependency>
            <!-- PURPOSE: Apache 2.0 licensed implementation of the findbugs annotations -->
            <groupId>com.github.stephenc.findbugs</groupId>
            <artifactId>findbugs-annotations</artifactId>
            <version>${version.findbugs-annotations}</version>
        </dependency>

        <dependency>
            <!-- PURPOSE: General Purpose functions -->
            <groupId>org.apache.commons</groupId>
            <artifactId>commons-lang3</artifactId>
            <version>${version.commons-lang3}</version>
        </dependency>


        <!-- testing -->
        <dependency>
            <!-- PURPOSE: JUnit -->
            <groupId>junit</groupId>
            <artifactId>junit</artifactId>
            <version>${version.junit}</version>
            <scope>test</scope>
        </dependency>
        <dependency>
            <!-- PURPOSE: Mocking objects for tests -->
            <groupId>org.mockito</groupId>
            <artifactId>mockito-core</artifactId>
            <version>${version.mockito}</version>
            <scope>test</scope>
        </dependency>
    </dependencies>

    <dependencyManagement>
        <dependencies>
            <dependency>
                <!-- PURPOSE: Logging -->
                <groupId>ch.qos.logback</groupId>
                <artifactId>logback-classic</artifactId>
                <version>${version.logback}</version>
            </dependency>
            <dependency>
                <!-- PURPOSE: Logging -->
                <groupId>ch.qos.logback</groupId>
                <artifactId>logback-core</artifactId>
                <version>${version.logback}</version>
            </dependency>
            <dependency>
                <!-- PURPOSE: Required for providing variables in logback.xml -->
                <groupId>org.codehaus.janino</groupId>
                <artifactId>janino</artifactId>
                <version>${version.janino}</version>
            </dependency>

            <dependency>
                <!-- PURPOSE: Fast and efficient data exchange protocol-->
                <groupId>com.google.protobuf</groupId>
                <artifactId>protobuf-java</artifactId>
                <version>${version.protobuf}</version>
            </dependency>

            <dependency>
                <!-- PURPOSE: (De)serializing JSON strings to or from Java objects -->
                <groupId>com.google.code.gson</groupId>
                <artifactId>gson</artifactId>
                <version>${version.gson}</version>
            </dependency>

            <dependency>
                <!-- PURPOSE: General purpose functions and classes -->
                <groupId>com.google.guava</groupId>
                <artifactId>guava</artifactId>
                <version>${version.guava}</version>
                <exclusions>
                    <exclusion>
                        <groupId>com.google.guava</groupId>
                        <artifactId>listenablefuture</artifactId>
                    </exclusion>
                    <exclusion>
                        <groupId>com.google.errorprone</groupId>
                        <artifactId>error_prone_annotations</artifactId>
                    </exclusion>
                    <exclusion>
                        <groupId>org.checkerframework</groupId>
                        <artifactId>checker-qual</artifactId>
                    </exclusion>
                    <exclusion>
                        <groupId>com.google.j2objc</groupId>
                        <artifactId>j2objc-annotations</artifactId>
                    </exclusion>
                    <exclusion>
                        <groupId>com.google.guava</groupId>
                        <artifactId>failureaccess</artifactId>
                    </exclusion>
                </exclusions>
            </dependency>
            <dependency>
                <!-- PURPOSE: Required for reading XML based configuration files -->
                <groupId>org.apache.commons</groupId>
                <artifactId>commons-configuration2</artifactId>
                <version>${version.commons-configuration2}</version>
            </dependency>
            <dependency>
                <!-- PURPOSE: Required by commons-logging -->
                <groupId>commons-logging</groupId>
                <artifactId>commons-logging</artifactId>
                <version>${version.commons-logging}</version>
            </dependency>
            <dependency>
                <!-- PURPOSE: Required by commons-configuration2 -->
                <groupId>org.apache.commons</groupId>
                <artifactId>commons-text</artifactId>
                <version>${version.commons-text}</version>
            </dependency>
            <dependency>
                <!-- PURPOSE: Accessing XML nodes via XPATH expressions -->
                <groupId>commons-jxpath</groupId>
                <artifactId>commons-jxpath</artifactId>
                <version>${version.commons-jxpath}</version>
            </dependency>

            <dependency>
                <!-- PURPOSE: Parsing command line -->
                <groupId>commons-cli</groupId>
                <artifactId>commons-cli</artifactId>
                <version>${version.commons-cli}</version>
            </dependency>
            <!-- PURPOSE: Common math functions, e.g. Gamma distribution -->
            <dependency>
                <groupId>org.apache.commons</groupId>
                <artifactId>commons-math3</artifactId>
                <version>${version.commons-math3}</version>
            </dependency>
            <!-- PURPOSE: Common IO functions -->
            <dependency>
                <groupId>commons-io</groupId>
                <artifactId>commons-io</artifactId>
                <version>${version.commons-io}</version>
            </dependency>

            <dependency>
                <!-- PURPOSE: JSON Schema validation -->
                <groupId>org.leadpony.justify</groupId>
                <artifactId>justify</artifactId>
                <version>${version.justify}</version>
                <exclusions>
                    <exclusion>
                        <groupId>com.ibm.icu</groupId>
                        <artifactId>icu4j</artifactId>
                    </exclusion>
                </exclusions>
            </dependency>
            <dependency>
                <!-- PURPOSE: JSON parser implementation for Schema validation -->
                <groupId>org.apache.johnzon</groupId>
                <artifactId>johnzon-core</artifactId>
                <version>${version.johnzon-core}</version>
            </dependency>

            <dependency>
                <!-- PURPOSE: SSH client for distributed federation management -->
                <groupId>com.jcraft</groupId>
                <artifactId>jsch</artifactId>
                <version>${version.jsch}</version>
            </dependency>

            <dependency>
                <!-- PURPOSE: JDBC client for connecting to SQLite database -->
                <groupId>org.xerial</groupId>
                <artifactId>sqlite-jdbc</artifactId>
                <version>${version.sqlite-jdbc}</version>
            </dependency>

            <dependency>
                <!-- PURPOSE: Deserialize XML to Java objects -->
                <groupId>com.fasterxml.jackson.dataformat</groupId>
                <artifactId>jackson-dataformat-xml</artifactId>
                <version>${version.jackson-xml}</version>
            </dependency>
            <dependency>
                <!-- PURPOSE: Required by jackson-dataformat-xml -->
                <groupId>org.codehaus.woodstox</groupId>
                <artifactId>stax2-api</artifactId>
                <!-- overrides version defined in jackson-dataformat-xml -->
                <version>${version.stax2-api}</version>
            </dependency>
            <dependency>
                <!-- PURPOSE: Required by jackson-dataformat-xml -->
                <groupId>com.fasterxml.woodstox</groupId>
                <artifactId>woodstox-core-asl</artifactId>
                <!-- overrides version defined in jackson-dataformat-xml -->
                <version>${version.woodstox-core}</version>
            </dependency>

            <dependency>
                <!-- PURPOSE: Routing library -->
                <groupId>com.graphhopper</groupId>
                <artifactId>graphhopper-api</artifactId>
                <version>${version.graphhopper}</version>
            </dependency>
            <dependency>
                <!-- PURPOSE: Routing library -->
                <groupId>com.graphhopper</groupId>
                <artifactId>graphhopper-core</artifactId>
                <version>${version.graphhopper}</version>
            </dependency>
            <dependency>
                <!-- PURPOSE: High performance data types (sets, lists, etc), required by GraphHopper -->
                <groupId>com.carrotsearch</groupId>
                <artifactId>hppc</artifactId>
                <version>${version.hppc}</version>
            </dependency>
        </dependencies>
    </dependencyManagement>

    <repositories>
        <repository>
            <id>central</id>
            <name>Maven Central Repository</name>
            <url>https://repo.maven.apache.org/maven2/</url>
        </repository>
    </repositories>

    <pluginRepositories>
        <pluginRepository>
            <id>central</id>
            <name>Maven Central Repository</name>
            <url>https://repo.maven.apache.org/maven2/</url>
        </pluginRepository>
    </pluginRepositories>

    <build>
        <pluginManagement>
            <plugins>
                <plugin>
                    <artifactId>maven-source-plugin</artifactId>
                    <version>3.2.1</version>
                </plugin>
                <plugin>
                    <artifactId>maven-jar-plugin</artifactId>
                    <version>3.2.0</version>
                </plugin>
                <plugin>
                    <artifactId>maven-site-plugin</artifactId>
                    <version>3.9.0</version>
                </plugin>
                <plugin>
                    <artifactId>maven-assembly-plugin</artifactId>
                    <version>3.3.0</version>
                </plugin>
                <plugin>
                    <artifactId>maven-dependency-plugin</artifactId>
                    <version>3.1.2</version>
                </plugin>
                <plugin>
                    <artifactId>maven-release-plugin</artifactId>
                    <version>2.5.3</version>
                </plugin>
                <plugin>
                    <artifactId>maven-shade-plugin</artifactId>
                    <version>3.2.4</version>
                </plugin>
                <plugin>
                    <artifactId>maven-resources-plugin</artifactId>
                    <version>3.2.0</version>
                </plugin>
                <plugin>
                    <artifactId>maven-javadoc-plugin</artifactId>
                    <version>3.2.0</version>
                </plugin>
                <plugin>
                    <groupId>org.codehaus.mojo</groupId>
                    <artifactId>versions-maven-plugin</artifactId>
                    <version>2.8.1</version>
                </plugin>
                <!--This plugin's configuration is used to store Eclipse m2e settings only. It has no influence on the Maven build itself.-->
                <plugin>
                    <groupId>org.eclipse.m2e</groupId>
                    <artifactId>lifecycle-mapping</artifactId>
                    <version>1.0.0</version>
                    <configuration>
                        <lifecycleMappingMetadata>
                            <pluginExecutions>
                                <pluginExecution>
                                    <pluginExecutionFilter>
                                        <groupId>org.commonjava.maven.plugins</groupId>
                                        <artifactId>directory-maven-plugin</artifactId>
                                        <versionRange>[0.3.1,)</versionRange>
                                        <goals>
                                            <goal>highest-basedir</goal>
                                        </goals>
                                    </pluginExecutionFilter>
                                    <action>
                                        <ignore></ignore>
                                    </action>
                                </pluginExecution>
                                <pluginExecution>
                                    <pluginExecutionFilter>
                                        <groupId>org.apache.maven.plugins</groupId>
                                        <artifactId>maven-jar-plugin</artifactId>
                                        <versionRange>[3.2.0,)</versionRange>
                                        <goals>
                                            <goal>test-jar</goal>
                                        </goals>
                                    </pluginExecutionFilter>
                                    <action>
                                        <ignore></ignore>
                                    </action>
                                </pluginExecution>
                            </pluginExecutions>
                        </lifecycleMappingMetadata>
                    </configuration>
                </plugin>

                <plugin>
                    <groupId>com.mycila</groupId>
                    <artifactId>license-maven-plugin</artifactId>
                    <version>3.0</version>
                    <inherited>false</inherited>
                    <configuration>
                        <header>${parent.dir}/legal/templates/license-header.ftl</header>
                        <validHeaders>
                            <header>${parent.dir}/legal/templates/license-header-2020.txt</header>
                        </validHeaders>
                        <headerDefinitions>
                        </headerDefinitions>
                        <aggregate>true</aggregate>
                        <quiet>false</quiet>
                        <failIfMissing>true</failIfMissing>
                        <strictCheck>true</strictCheck>
                        <includes>
                            <include>**/*.java</include>
                        </includes>
                        <excludes>
                            <exclude>target/**</exclude>
                            <exclude>**/ClientServerChannelProtos.java</exclude>
                        </excludes>
                        <useDefaultExcludes>true</useDefaultExcludes>
                        <encoding>${project.build.sourceEncoding}</encoding>
                        <mapping>
                            <java>SLASHSTAR_STYLE</java>
                        </mapping>
                        <properties>
                            <year>2020</year>
                        </properties>
                    </configuration>
                </plugin>
            </plugins>
        </pluginManagement>
        <plugins>
            <!-- Directory plugin to find parent root directory absolute
            path -->
            <plugin>
                <groupId>org.commonjava.maven.plugins</groupId>
                <artifactId>directory-maven-plugin</artifactId>
                <version>0.3.1</version>
                <executions>
                    <execution>
                        <id>set-parent-dir-property-for-default-lifecycle</id>
                        <goals>
                            <goal>highest-basedir</goal>
                        </goals>
                        <phase>validate</phase>
                        <configuration>
                            <property>parent.dir</property>
                        </configuration>
                    </execution>
                    <execution>
                        <id>set-parent-dir-property-for-site</id>
                        <goals>
                            <goal>highest-basedir</goal>
                        </goals>
                        <phase>pre-site</phase>
                        <configuration>
                            <property>parent.dir</property>
                        </configuration>
                    </execution>
                </executions>
            </plugin>
            <plugin>
                <groupId>org.apache.maven.plugins</groupId>
                <artifactId>maven-compiler-plugin</artifactId>
                <version>3.8.1</version>
                <configuration>
                    <source>${project.build.sourceTarget}</source>
                    <target>${project.build.sourceTarget}</target>
                    <encoding>${project.build.sourceEncoding}</encoding>
                </configuration>
            </plugin>
            <plugin>
                <groupId>org.apache.maven.plugins</groupId>
                <artifactId>maven-surefire-plugin</artifactId>
                <version>2.22.2</version>
            </plugin>
            <plugin>
                <groupId>org.jacoco</groupId>
                <artifactId>jacoco-maven-plugin</artifactId>
                <version>0.8.5</version>
                <executions>
                    <execution>
                        <goals>
                            <goal>prepare-agent</goal>
                        </goals>
                    </execution>
                    <execution>
                        <id>report</id>
                        <phase>prepare-package</phase>
                        <goals>
                            <goal>report</goal>
                        </goals>
                    </execution>
                </executions>
            </plugin>
            <plugin>
                <!-- Even though this is a report plugin, we need to add it to the build plugins as well in order
                to specify the checkstyle-version. report plugins do not allow to change versions of plugin dependencies.-->
                <groupId>org.apache.maven.plugins</groupId>
                <artifactId>maven-checkstyle-plugin</artifactId>
                <version>3.1.1</version>
                <dependencies>
                    <dependency>
                        <groupId>com.puppycrawl.tools</groupId>
                        <artifactId>checkstyle</artifactId>
                        <version>8.30</version>
                    </dependency>
                </dependencies>
                <configuration>
                    <skip>true</skip>
                </configuration>
            </plugin>
        </plugins>
    </build>

    <reporting>
        <plugins>
            <plugin>
                <groupId>org.apache.maven.plugins</groupId>
                <artifactId>maven-project-info-reports-plugin</artifactId>
                <version>3.0.0</version>
                <configuration>
                    <skip>true</skip>
                </configuration>
            </plugin>
            <plugin>
                <groupId>com.github.spotbugs</groupId>
                <artifactId>spotbugs-maven-plugin</artifactId>
                <version>3.1.12.2</version>
                <configuration>
                    <excludeFilterFile>${parent.dir}/spotbugs-excludes.xml</excludeFilterFile>
                </configuration>
            </plugin>
            <plugin>
                <groupId>org.apache.maven.plugins</groupId>
                <artifactId>maven-checkstyle-plugin</artifactId>
                <reportSets>
                    <reportSet>
                        <reports>
                            <report>checkstyle</report>
                        </reports>
                    </reportSet>
                </reportSets>
                <configuration>
                    <configLocation>${parent.dir}/checkstyle.xml</configLocation>
                    <propertyExpansion>config_loc=${parent.dir}</propertyExpansion>
                    <encoding>${project.build.sourceEncoding}</encoding>
                    <consoleOutput>true</consoleOutput>
                    <failsOnError>true</failsOnError>
                    <linkXRef>false</linkXRef>
                </configuration>
            </plugin>
            <plugin>
                <groupId>org.apache.maven.plugins</groupId>
                <artifactId>maven-javadoc-plugin</artifactId>
                <version>3.2.0</version>
                <configuration>
                    <doclint>none</doclint>
                </configuration>
<<<<<<< HEAD
=======
                <reportSets>
                    <!-- Generate aggregated apidocs at root level only and omit testapidocs. -->
                    <reportSet>
                        <id>default</id>
                        <reports/>
                    </reportSet>
                    <reportSet>
                        <id>aggregate</id>
                        <inherited>false</inherited>
                        <reports>
                            <report>aggregate</report>
                        </reports>
                    </reportSet>
                </reportSets>
>>>>>>> 8128ed63
            </plugin>
        </plugins>
    </reporting>

    <profiles>
        <profile>
            <id>generate-third-party-list-parent</id>
            <activation>
                <file>
                    <exists>LICENSE</exists>
                </file>
            </activation>
            <build>
                <plugins>
                    <plugin>
                        <groupId>org.codehaus.mojo</groupId>
                        <artifactId>license-maven-plugin</artifactId>
                        <version>1.20</version>
                        <inherited>false</inherited>
                        <executions>
                            <execution>
                                <id>add-third-party</id>
                                <goals>
                                    <goal>aggregate-add-third-party</goal>
                                </goals>
                                <configuration>
                                    <outputDirectory>.</outputDirectory>
                                    <includedScopes>runtime,compile</includedScopes>
                                    <excludedGroups>org.eclipse.mosaic</excludedGroups>
                                    <failOnMissing>true</failOnMissing>
                                    <sortArtifactByName>true</sortArtifactByName>
                                    <thirdPartyFilename>NOTICE-THIRD-PARTY.md</thirdPartyFilename>
                                    <fileTemplate>${parent.dir}/legal/templates/third-party-file.ftl</fileTemplate>
                                    <licenseMerges>${parent.dir}/legal/templates/licenses-merges-file</licenseMerges>
                                    <missingFile>${parent.dir}/legal/templates/missing-licenses.properties</missingFile>
                                </configuration>
                            </execution>
                        </executions>
                    </plugin>
                </plugins>
            </build>
        </profile>
        <profile>
            <id>generate-third-party-list-children</id>
            <activation>
                <file>
                    <missing>LICENSE</missing>
                </file>
            </activation>
            <build>
                <plugins>
                    <plugin>
                        <groupId>org.codehaus.mojo</groupId>
                        <artifactId>license-maven-plugin</artifactId>
                        <inherited>false</inherited>
                        <executions>
                            <execution>
                                <id>default-cli</id>
                                <phase>generate-resources</phase>
                                <goals>
                                    <goal>add-third-party</goal>
                                </goals>
                                <configuration>
                                    <outputDirectory>${project.build.outputDirectory}/META-INF</outputDirectory>
                                    <excludedGroups>org.eclipse.mosaic</excludedGroups>
                                    <includedScopes>compile</includedScopes>
                                    <failOnMissing>true</failOnMissing>
                                    <sortArtifactByName>true</sortArtifactByName>
                                    <thirdPartyFilename>NOTICE-THIRD-PARTY.md</thirdPartyFilename>
                                    <fileTemplate>${parent.dir}/legal/templates/third-party-file.ftl</fileTemplate>
                                    <licenseMerges>${parent.dir}/legal/templates/licenses-merges-file</licenseMerges>
                                    <missingFile>${parent.dir}/legal/templates/missing-licenses.properties</missingFile>
                                </configuration>
                            </execution>
                        </executions>
                    </plugin>
                    <plugin>
                        <groupId>org.apache.maven.plugins</groupId>
                        <artifactId>maven-resources-plugin</artifactId>
                        <executions>
                            <execution>
                                <id>copy-legal-information</id>
                                <phase>generate-resources</phase>
                                <goals>
                                    <goal>copy-resources</goal>
                                </goals>
                                <configuration>
                                    <outputDirectory>${project.build.outputDirectory}/META-INF</outputDirectory>
                                    <resources>
                                        <resource>
                                            <directory>${parent.dir}</directory>
                                            <filtering>false</filtering>
                                            <includes>
                                                <include>LICENSE</include>
                                                <include>NOTICE.md</include>
                                            </includes>
                                        </resource>
                                    </resources>
                                </configuration>
                            </execution>
                        </executions>
                    </plugin>
                </plugins>
            </build>
        </profile>
        <profile>
            <id>update-license-headers</id>
            <build>
                <plugins>
                    <plugin>
                        <groupId>com.mycila</groupId>
                        <artifactId>license-maven-plugin</artifactId>
                        <executions>
                            <execution>
                                <id>check-license-headers</id>
                                <goals>
                                    <goal>format</goal>
                                </goals>
                                <phase>validate</phase>
                            </execution>
                        </executions>
                    </plugin>
                </plugins>
            </build>
        </profile>
        <profile>
            <id>check-license-headers</id>
            <activation>
                <property>
                    <name>!skipCheckingLicenseHeaders</name>
                </property>
            </activation>
            <build>
                <plugins>
                    <plugin>
                        <groupId>com.mycila</groupId>
                        <artifactId>license-maven-plugin</artifactId>
                        <inherited>false</inherited>
                        <executions>
                            <execution>
                                <id>check-license-headers</id>
                                <goals>
                                    <goal>check</goal>
                                </goals>
                                <phase>validate</phase>
                            </execution>
                        </executions>
                    </plugin>
                </plugins>
            </build>
        </profile>
        <profile>
            <id>integration-tests</id>
            <build>
                <plugins>
                    <plugin>
                        <groupId>org.apache.maven.plugins</groupId>
                        <artifactId>maven-surefire-plugin</artifactId>
                        <configuration>
                            <includes>
                                <include>**/*IT.java</include>
                            </includes>
                            <excludes>
                                <exclude>**/*Test.java</exclude>
                            </excludes>
                        </configuration>
                    </plugin>
                </plugins>
            </build>
        </profile>
    </profiles>

</project><|MERGE_RESOLUTION|>--- conflicted
+++ resolved
@@ -586,8 +586,6 @@
                 <configuration>
                     <doclint>none</doclint>
                 </configuration>
-<<<<<<< HEAD
-=======
                 <reportSets>
                     <!-- Generate aggregated apidocs at root level only and omit testapidocs. -->
                     <reportSet>
@@ -602,7 +600,6 @@
                         </reports>
                     </reportSet>
                 </reportSets>
->>>>>>> 8128ed63
             </plugin>
         </plugins>
     </reporting>
