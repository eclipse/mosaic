<?xml version="1.0" encoding="UTF-8"?>
<project xmlns="http://maven.apache.org/POM/4.0.0" xmlns:xsi="http://www.w3.org/2001/XMLSchema-instance"
         xsi:schemaLocation="http://maven.apache.org/POM/4.0.0 http://maven.apache.org/maven-v4_0_0.xsd">
    <modelVersion>4.0.0</modelVersion>

    <groupId>org.eclipse.mosaic</groupId>
    <artifactId>mosaic-parent</artifactId>
    <version>21.1-SNAPSHOT</version>
    <packaging>pom</packaging>

    <name>Eclipse MOSAIC Parent</name>
    <description>Parent Module Descriptor for Eclipse MOSAIC</description>

    <inceptionYear>2020</inceptionYear>
    <organization>
        <name>Fraunhofer FOKUS</name>
        <url>https://www.fokus.fraunhofer.de/</url>
    </organization>

    <licenses>
        <license>
            <name>Eclipse Public License - v 2.0</name>
            <url>https://www.eclipse.org/legal/epl-2.0</url>
        </license>
    </licenses>

    <scm>
        <connection>scm:git:git@github.com:eclipse/mosaic.git</connection>
        <developerConnection>scm:git:git@github.com:eclipse/mosaic.git</developerConnection>
        <url>git@github.com:eclipse/mosaic.git</url>
    </scm>

    <distributionManagement>
        <repository>
            <id>repo.eclipse.org</id>
            <name>Project Repository - Releases</name>
            <url>https://repo.eclipse.org/content/repositories/mosaic-releases/</url>
        </repository>
        <snapshotRepository>
            <id>repo.eclipse.org</id>
            <name>Project Repository - Snapshots</name>
            <url>https://repo.eclipse.org/content/repositories/mosaic-snapshots/</url>
        </snapshotRepository>
    </distributionManagement>

    <modules>
        <module>bundle</module>

        <module>rti/mosaic-rti-api</module>
        <module>rti/mosaic-rti-core</module>
        <module>rti/mosaic-starter</module>

        <module>lib/mosaic-communication</module>
        <module>lib/mosaic-database</module>
        <module>lib/mosaic-docker</module>
        <module>lib/mosaic-geomath</module>
        <module>lib/mosaic-interactions</module>
        <module>lib/mosaic-network</module>
        <module>lib/mosaic-objects</module>
        <module>lib/mosaic-routing</module>
        <module>lib/mosaic-utils</module>

        <module>fed/mosaic-application</module>
        <module>fed/mosaic-environment</module>
        <module>fed/mosaic-cell</module>
        <module>fed/mosaic-mapping</module>
        <module>fed/mosaic-ns3</module>
        <module>fed/mosaic-omnetpp</module>
        <module>fed/mosaic-output</module>
        <module>fed/mosaic-sns</module>
        <module>fed/mosaic-sumo</module>

        <module>test/mosaic-integration-tests</module>

        <module>app/tutorials/example-applications</module>
        <module>app/tutorials/highway-management</module>
        <module>app/tutorials/traffic-light-communication</module>
        <module>app/tutorials/weather-warning</module>
    </modules>

    <properties>
<<<<<<< HEAD
        <mosaic.version>20.1-SNAPSHOT</mosaic.version>
=======
        <mosaic.version>21.1-SNAPSHOT</mosaic.version>
        <parent.dir>.</parent.dir>
>>>>>>> 0f75e57e
        <project.build.sourceEncoding>UTF-8</project.build.sourceEncoding>
        <project.build.sourceTarget>1.8</project.build.sourceTarget>
        <skip.coverage>true</skip.coverage>
        <skip.javadoc>true</skip.javadoc>
        <version.commons-cli>1.4</version.commons-cli><!-- 1.4 is approved in CQ19371 -->
        <version.commons-configuration2>2.5</version.commons-configuration2><!-- 2.5 is approved in CQ21803 -->
        <version.commons-io>2.6</version.commons-io><!-- 2.6 is approved in CQ16712 -->
        <version.commons-jxpath>1.3</version.commons-jxpath><!-- 1.3 is approved in CQ10790 -->
        <version.commons-lang3>3.9</version.commons-lang3><!-- 3.9 is approved in CQ21762 -->
        <version.commons-logging>1.2</version.commons-logging><!-- 1.2 is approved in CQ10162 -->
        <version.commons-math3>3.6.1</version.commons-math3><!-- 3.6.1 is approved in CQ22025 -->
        <version.commons-text>1.6</version.commons-text><!-- 1.6 is approved in CQ19028 -->
        <version.findbugs-annotations>1.3.9-1</version.findbugs-annotations><!-- 1.3.9-1 is approved in CQ15081 -->
        <version.graphhopper>0.13.0</version.graphhopper><!-- 0.13.0 is approved in CQ22337 (api) and CQ22338 (core) -->
        <version.gson>2.8.6</version.gson><!-- 2.8.6 is approved in CQ21635 -->
        <version.guava>28.2-jre</version.guava><!-- 28.2-jre is approved in CQ21952 -->
        <version.hppc>0.8.1</version.hppc><!-- 0.8.1 is approved in CQ22339 -->
        <version.jackson-xml>2.9.9</version.jackson-xml><!-- 2.9.9 is approved in CQ20701 -->
        <version.java-websocket>1.3.9</version.java-websocket><!-- 1.3.9 is approved in CQ19134 -->
        <version.janino>2.7.5</version.janino><!-- 2.7.5 is approved in CQ10307 -->
        <version.johnzon-core>1.1.13</version.johnzon-core><!-- 1.1.13 is approved in CQ22342 -->
        <version.jsch>0.1.51</version.jsch><!-- 0.1.51 is approved in CQ8378 -->
        <version.junit>4.13</version.junit><!-- 4.13 is approved in CQ21439 -->
        <version.justify>1.1.0</version.justify><!-- 1.1.0 is approved in CQ22341 -->
        <version.logback>1.2.3</version.logback><!-- 1.2.3 is approved in CQ16622 -->
        <version.mockito>2.23.0</version.mockito><!-- 2.23.0 is approved in CQ17976 -->
        <version.protobuf>3.8.0</version.protobuf><!-- 3.8.0 is approved in CQ20405 -->
        <version.slf4j>1.7.30</version.slf4j><!-- 1.7.30 is approved in CQ21339 -->
        <version.sqlite-jdbc>3.20.0</version.sqlite-jdbc><!-- 3.20.0 is approved in CQ14652 -->
        <version.stax2-api>4.1</version.stax2-api><!-- 4.1 is approved in CQ17826 -->
        <version.woodstox-core>5.1.0</version.woodstox-core><!-- 5.1.0 is approved in CQ17827 -->
        <version.libsumo>1.9.0-SNAPSHOT</version.libsumo>
    </properties>

    <dependencies>
        <!-- testing -->
        <dependency>
            <!-- PURPOSE: JUnit -->
            <groupId>junit</groupId>
            <artifactId>junit</artifactId>
            <version>${version.junit}</version>
            <scope>test</scope>
        </dependency>
        <dependency>
            <!-- PURPOSE: Mocking objects for tests -->
            <groupId>org.mockito</groupId>
            <artifactId>mockito-core</artifactId>
            <version>${version.mockito}</version>
            <scope>test</scope>
        </dependency>
    </dependencies>

    <dependencyManagement>
        <dependencies>
            <dependency>
                <!-- PURPOSE: Logging -->
                <groupId>ch.qos.logback</groupId>
                <artifactId>logback-classic</artifactId>
                <version>${version.logback}</version>
            </dependency>
            <dependency>
                <!-- PURPOSE: Logging -->
                <groupId>ch.qos.logback</groupId>
                <artifactId>logback-core</artifactId>
                <version>${version.logback}</version>
            </dependency>
            <dependency>
                <!-- PURPOSE: Logging API -->
                <groupId>org.slf4j</groupId>
                <artifactId>slf4j-api</artifactId>
                <version>${version.slf4j}</version>
            </dependency>

            <dependency>
                <!-- PURPOSE: Required for providing variables in logback.xml -->
                <groupId>org.codehaus.janino</groupId>
                <artifactId>janino</artifactId>
                <version>${version.janino}</version>
            </dependency>

            <dependency>
                <!-- PURPOSE: Fast and efficient data exchange protocol-->
                <groupId>com.google.protobuf</groupId>
                <artifactId>protobuf-java</artifactId>
                <version>${version.protobuf}</version>
            </dependency>

            <dependency>
                <!-- PURPOSE: Apache 2.0 licensed implementation of the findbugs annotations -->
                <groupId>com.github.stephenc.findbugs</groupId>
                <artifactId>findbugs-annotations</artifactId>
                <version>${version.findbugs-annotations}</version>
            </dependency>

            <dependency>
                <!-- PURPOSE: General Purpose functions -->
                <groupId>org.apache.commons</groupId>
                <artifactId>commons-lang3</artifactId>
                <version>${version.commons-lang3}</version>
            </dependency>

            <dependency>
                <!-- PURPOSE: (De)serializing JSON strings to or from Java objects -->
                <groupId>com.google.code.gson</groupId>
                <artifactId>gson</artifactId>
                <version>${version.gson}</version>
            </dependency>

            <dependency>
                <!-- PURPOSE: General purpose functions and classes -->
                <groupId>com.google.guava</groupId>
                <artifactId>guava</artifactId>
                <version>${version.guava}</version>
                <exclusions>
                    <exclusion>
                        <groupId>com.google.guava</groupId>
                        <artifactId>listenablefuture</artifactId>
                    </exclusion>
                    <exclusion>
                        <groupId>com.google.errorprone</groupId>
                        <artifactId>error_prone_annotations</artifactId>
                    </exclusion>
                    <exclusion>
                        <groupId>org.checkerframework</groupId>
                        <artifactId>checker-qual</artifactId>
                    </exclusion>
                    <exclusion>
                        <groupId>com.google.j2objc</groupId>
                        <artifactId>j2objc-annotations</artifactId>
                    </exclusion>
                    <exclusion>
                        <groupId>com.google.guava</groupId>
                        <artifactId>failureaccess</artifactId>
                    </exclusion>
                </exclusions>
            </dependency>
            <dependency>
                <!-- PURPOSE: Required for reading XML based configuration files -->
                <groupId>org.apache.commons</groupId>
                <artifactId>commons-configuration2</artifactId>
                <version>${version.commons-configuration2}</version>
            </dependency>
            <dependency>
                <!-- PURPOSE: Required by commons-logging -->
                <groupId>commons-logging</groupId>
                <artifactId>commons-logging</artifactId>
                <version>${version.commons-logging}</version>
            </dependency>
            <dependency>
                <!-- PURPOSE: Required by commons-configuration2 -->
                <groupId>org.apache.commons</groupId>
                <artifactId>commons-text</artifactId>
                <version>${version.commons-text}</version>
            </dependency>
            <dependency>
                <!-- PURPOSE: Accessing XML nodes via XPATH expressions -->
                <groupId>commons-jxpath</groupId>
                <artifactId>commons-jxpath</artifactId>
                <version>${version.commons-jxpath}</version>
            </dependency>

            <dependency>
                <!-- PURPOSE: Parsing command line -->
                <groupId>commons-cli</groupId>
                <artifactId>commons-cli</artifactId>
                <version>${version.commons-cli}</version>
            </dependency>
            <!-- PURPOSE: Common math functions, e.g. Gamma distribution -->
            <dependency>
                <groupId>org.apache.commons</groupId>
                <artifactId>commons-math3</artifactId>
                <version>${version.commons-math3}</version>
            </dependency>
            <!-- PURPOSE: Common IO functions -->
            <dependency>
                <groupId>commons-io</groupId>
                <artifactId>commons-io</artifactId>
                <version>${version.commons-io}</version>
            </dependency>

            <dependency>
                <!-- PURPOSE: JSON Schema validation -->
                <groupId>org.leadpony.justify</groupId>
                <artifactId>justify</artifactId>
                <version>${version.justify}</version>
                <exclusions>
                    <exclusion>
                        <groupId>com.ibm.icu</groupId>
                        <artifactId>icu4j</artifactId>
                    </exclusion>
                </exclusions>
            </dependency>
            <dependency>
                <!-- PURPOSE: JSON parser implementation for Schema validation -->
                <groupId>org.apache.johnzon</groupId>
                <artifactId>johnzon-core</artifactId>
                <version>${version.johnzon-core}</version>
            </dependency>

            <dependency>
                <!-- PURPOSE: SSH client for distributed federation management -->
                <groupId>com.jcraft</groupId>
                <artifactId>jsch</artifactId>
                <version>${version.jsch}</version>
            </dependency>

            <dependency>
                <!-- PURPOSE: JDBC client for connecting to SQLite database -->
                <groupId>org.xerial</groupId>
                <artifactId>sqlite-jdbc</artifactId>
                <version>${version.sqlite-jdbc}</version>
            </dependency>

            <dependency>
                <!-- PURPOSE: Deserialize XML to Java objects -->
                <groupId>com.fasterxml.jackson.dataformat</groupId>
                <artifactId>jackson-dataformat-xml</artifactId>
                <version>${version.jackson-xml}</version>
            </dependency>
            <dependency>
                <!-- PURPOSE: Required by jackson-dataformat-xml -->
                <groupId>org.codehaus.woodstox</groupId>
                <artifactId>stax2-api</artifactId>
                <!-- overrides version defined in jackson-dataformat-xml -->
                <version>${version.stax2-api}</version>
            </dependency>
            <dependency>
                <!-- PURPOSE: Required by jackson-dataformat-xml -->
                <groupId>com.fasterxml.woodstox</groupId>
                <artifactId>woodstox-core-asl</artifactId>
                <!-- overrides version defined in jackson-dataformat-xml -->
                <version>${version.woodstox-core}</version>
            </dependency>

            <dependency>
                <!-- PURPOSE: Routing library -->
                <groupId>com.graphhopper</groupId>
                <artifactId>graphhopper-api</artifactId>
                <version>${version.graphhopper}</version>
            </dependency>
            <dependency>
                <!-- PURPOSE: Routing library -->
                <groupId>com.graphhopper</groupId>
                <artifactId>graphhopper-core</artifactId>
                <version>${version.graphhopper}</version>
            </dependency>
            <dependency>
                <!-- PURPOSE: High performance data types (sets, lists, etc), required by GraphHopper -->
                <groupId>com.carrotsearch</groupId>
                <artifactId>hppc</artifactId>
                <version>${version.hppc}</version>
            </dependency>
            <dependency>
                <!-- PURPOSE: Websocket server for visualization in the browser -->
                <groupId>org.java-websocket</groupId>
                <artifactId>Java-WebSocket</artifactId>
                <version>${version.java-websocket}</version>
            </dependency>
        </dependencies>
    </dependencyManagement>

    <repositories>
        <repository>
            <id>central</id>
            <name>Maven Central Repository</name>
            <url>https://repo.maven.apache.org/maven2/</url>
        </repository>
    </repositories>

    <pluginRepositories>
        <pluginRepository>
            <id>central</id>
            <name>Maven Central Repository</name>
            <url>https://repo.maven.apache.org/maven2/</url>
        </pluginRepository>
    </pluginRepositories>

    <build>
        <pluginManagement>
            <plugins>
                <plugin>
                    <artifactId>maven-source-plugin</artifactId>
                    <version>3.2.1</version>
                </plugin>
                <plugin>
                    <artifactId>maven-jar-plugin</artifactId>
                    <version>3.2.0</version>
                </plugin>
                <plugin>
                    <artifactId>maven-site-plugin</artifactId>
                    <version>3.9.0</version>
                </plugin>
                <plugin>
                    <artifactId>maven-assembly-plugin</artifactId>
                    <version>3.3.0</version>
                </plugin>
                <plugin>
                    <artifactId>maven-dependency-plugin</artifactId>
                    <version>3.1.2</version>
                </plugin>
                <plugin>
                    <artifactId>maven-release-plugin</artifactId>
                    <version>2.5.3</version>
                </plugin>
                <plugin>
                    <artifactId>maven-shade-plugin</artifactId>
                    <version>3.2.4</version>
                </plugin>
                <plugin>
                    <artifactId>maven-resources-plugin</artifactId>
                    <version>3.2.0</version>
                </plugin>
                <plugin>
                    <artifactId>maven-remote-resources-plugin</artifactId>
                    <version>1.7.0</version>
                </plugin>
                <plugin>
                    <artifactId>maven-javadoc-plugin</artifactId>
                    <version>3.2.0</version>
                </plugin>
                <plugin>
                    <groupId>org.codehaus.mojo</groupId>
                    <artifactId>versions-maven-plugin</artifactId>
                    <version>2.8.1</version>
                </plugin>
                <!--This plugin's configuration is used to store Eclipse m2e settings only. It has no influence on the Maven build itself.-->
                <plugin>
                    <groupId>org.eclipse.m2e</groupId>
                    <artifactId>lifecycle-mapping</artifactId>
                    <version>1.0.0</version>
                    <configuration>
                        <lifecycleMappingMetadata>
                            <pluginExecutions>
                                <pluginExecution>
                                    <pluginExecutionFilter>
                                        <groupId>org.commonjava.maven.plugins</groupId>
                                        <artifactId>directory-maven-plugin</artifactId>
                                        <versionRange>[0.3.1,)</versionRange>
                                        <goals>
                                            <goal>highest-basedir</goal>
                                        </goals>
                                    </pluginExecutionFilter>
                                    <action>
                                        <ignore></ignore>
                                    </action>
                                </pluginExecution>
                                <pluginExecution>
                                    <pluginExecutionFilter>
                                        <groupId>org.apache.maven.plugins</groupId>
                                        <artifactId>maven-jar-plugin</artifactId>
                                        <versionRange>[3.2.0,)</versionRange>
                                        <goals>
                                            <goal>test-jar</goal>
                                        </goals>
                                    </pluginExecutionFilter>
                                    <action>
                                        <ignore></ignore>
                                    </action>
                                </pluginExecution>
                            </pluginExecutions>
                        </lifecycleMappingMetadata>
                    </configuration>
                </plugin>

                <plugin>
                    <groupId>com.mycila</groupId>
                    <artifactId>license-maven-plugin</artifactId>
                    <version>3.0</version>
                    <inherited>false</inherited>
                    <configuration>
                        <header>${parent.dir}/legal/templates/license-header.ftl</header>
                        <validHeaders>
                            <header>${parent.dir}/legal/templates/license-header-2020.txt</header>
                            <header>${parent.dir}/legal/templates/license-header-2021.txt</header>
                        </validHeaders>
                        <headerDefinitions>
                        </headerDefinitions>
                        <aggregate>true</aggregate>
                        <quiet>false</quiet>
                        <failIfMissing>true</failIfMissing>
                        <strictCheck>true</strictCheck>
                        <includes>
                            <include>**/*.java</include>
                        </includes>
                        <excludes>
                            <exclude>target/**</exclude>
                            <exclude>**/ClientServerChannelProtos.java</exclude>
                        </excludes>
                        <useDefaultExcludes>true</useDefaultExcludes>
                        <encoding>${project.build.sourceEncoding}</encoding>
                        <mapping>
                            <java>SLASHSTAR_STYLE</java>
                        </mapping>
                        <properties>
                            <year>2020</year>
                        </properties>
                    </configuration>
                </plugin>
            </plugins>
        </pluginManagement>
        <plugins>
            <!-- Directory plugin to find parent root directory absolute
            path -->
            <plugin>
                <groupId>org.commonjava.maven.plugins</groupId>
                <artifactId>directory-maven-plugin</artifactId>
                <version>0.3.1</version>
                <executions>
                    <execution>
                        <id>set-parent-dir-property-for-default-lifecycle</id>
                        <goals>
                            <goal>highest-basedir</goal>
                        </goals>
                        <phase>validate</phase>
                        <configuration>
                            <property>parent.dir</property>
                        </configuration>
                    </execution>
                    <execution>
                        <id>set-parent-dir-property-for-site</id>
                        <goals>
                            <goal>highest-basedir</goal>
                        </goals>
                        <phase>pre-site</phase>
                        <configuration>
                            <property>parent.dir</property>
                        </configuration>
                    </execution>
                </executions>
            </plugin>
            <plugin>
                <groupId>org.apache.maven.plugins</groupId>
                <artifactId>maven-compiler-plugin</artifactId>
                <version>3.8.1</version>
                <configuration>
                    <source>${project.build.sourceTarget}</source>
                    <target>${project.build.sourceTarget}</target>
                    <encoding>${project.build.sourceEncoding}</encoding>
                </configuration>
            </plugin>
            <plugin>
                <groupId>org.apache.maven.plugins</groupId>
                <artifactId>maven-surefire-plugin</artifactId>
                <version>2.22.2</version>
            </plugin>
            <plugin>
                <groupId>org.jacoco</groupId>
                <artifactId>jacoco-maven-plugin</artifactId>
                <version>0.8.6</version>
                <executions>
                    <execution>
                        <goals>
                            <goal>prepare-agent</goal>
                        </goals>
                    </execution>
                    <execution>
                        <id>report</id>
                        <phase>prepare-package</phase>
                        <goals>
                            <goal>report</goal>
                        </goals>
                    </execution>
                </executions>
            </plugin>
            <plugin>
                <!-- Even though this is a report plugin, we need to add it to the build plugins as well in order
                to specify the checkstyle-version. report plugins do not allow to change versions of plugin dependencies.-->
                <groupId>org.apache.maven.plugins</groupId>
                <artifactId>maven-checkstyle-plugin</artifactId>
                <version>3.1.1</version>
                <dependencies>
                    <dependency>
                        <groupId>com.puppycrawl.tools</groupId>
                        <artifactId>checkstyle</artifactId>
                        <version>8.30</version>
                    </dependency>
                </dependencies>
                <configuration>
                    <skip>true</skip>
                </configuration>
            </plugin>
                <plugin>
                    <groupId>org.jacoco</groupId>
                    <artifactId>jacoco-maven-plugin</artifactId>
                    <version>0.8.6</version>
                    <configuration>
                        <skip>${skip.coverage}</skip>
                    </configuration>
                    <executions>
                        <execution>
                            <goals>
                                <goal>prepare-agent</goal>
                            </goals>
                        </execution>
                        <execution>
                            <id>report</id>
                            <phase>prepare-package</phase>
                            <goals>
                                <goal>report</goal>
                            </goals>
                        </execution>
                    </executions>
                </plugin>
        </plugins>
    </build>

    <reporting>
        <plugins>
            <plugin>
                <groupId>org.apache.maven.plugins</groupId>
                <artifactId>maven-project-info-reports-plugin</artifactId>
                <version>3.0.0</version>
                <configuration>
                    <skip>true</skip>
                </configuration>
            </plugin>
            <plugin>
                <groupId>com.github.spotbugs</groupId>
                <artifactId>spotbugs-maven-plugin</artifactId>
                <version>3.1.12.2</version>
                <configuration>
                    <excludeFilterFile>${parent.dir}/spotbugs-excludes.xml</excludeFilterFile>
                </configuration>
            </plugin>
            <plugin>
                <groupId>org.apache.maven.plugins</groupId>
                <artifactId>maven-checkstyle-plugin</artifactId>
                <reportSets>
                    <reportSet>
                        <reports>
                            <report>checkstyle</report>
                        </reports>
                    </reportSet>
                </reportSets>
                <configuration>
                    <configLocation>${parent.dir}/checkstyle.xml</configLocation>
                    <propertyExpansion>config_loc=${parent.dir}</propertyExpansion>
                    <encoding>${project.build.sourceEncoding}</encoding>
                    <consoleOutput>true</consoleOutput>
                    <failsOnError>true</failsOnError>
                    <linkXRef>false</linkXRef>
                </configuration>
            </plugin>
            <plugin>
                <groupId>org.apache.maven.plugins</groupId>
                <artifactId>maven-javadoc-plugin</artifactId>
                <version>3.2.0</version>
                <configuration>
                    <skip>${skip.javadoc}</skip>
                    <doclint>none</doclint>
                </configuration>
                <reportSets>
                    <!-- Generate aggregated apidocs at root level only and omit testapidocs. -->
                    <reportSet>
                        <id>default</id>
                        <reports/>
                    </reportSet>
                    <reportSet>
                        <id>aggregate</id>
                        <inherited>false</inherited>
                        <reports>
                            <report>aggregate</report>
                        </reports>
                    </reportSet>
                </reportSets>
            </plugin>
        </plugins>
    </reporting>

    <profiles>
        <profile>
            <id>generate-third-party-list-parent</id>
            <activation>
                <file>
                    <exists>LICENSE</exists>
                </file>
            </activation>
            <build>
                <plugins>
                    <plugin>
                        <groupId>org.codehaus.mojo</groupId>
                        <artifactId>license-maven-plugin</artifactId>
                        <version>1.20</version>
                        <inherited>false</inherited>
                        <executions>
                            <execution>
                                <id>add-third-party</id>
                                <goals>
                                    <goal>aggregate-add-third-party</goal>
                                </goals>
                                <configuration>
                                    <outputDirectory>.</outputDirectory>
                                    <includedScopes>runtime,compile</includedScopes>
                                    <excludedGroups>org.eclipse.mosaic</excludedGroups>
                                    <failOnMissing>true</failOnMissing>
                                    <sortArtifactByName>true</sortArtifactByName>
                                    <thirdPartyFilename>NOTICE-THIRD-PARTY.md</thirdPartyFilename>
                                    <fileTemplate>${parent.dir}/legal/templates/third-party-file.ftl</fileTemplate>
                                    <licenseMerges>${parent.dir}/legal/templates/licenses-merges-file</licenseMerges>
                                    <missingFile>${parent.dir}/legal/templates/missing-licenses.properties</missingFile>
                                </configuration>
                            </execution>
                        </executions>
                    </plugin>
                </plugins>
            </build>
        </profile>
        <profile>
            <id>generate-third-party-list-children</id>
            <activation>
                <file>
                    <missing>LICENSE</missing>
                </file>
            </activation>
            <build>
                <plugins>
                    <plugin>
                        <groupId>org.codehaus.mojo</groupId>
                        <artifactId>license-maven-plugin</artifactId>
                        <version>1.20</version>
                        <inherited>false</inherited>
                        <executions>
                            <execution>
                                <id>default-cli</id>
                                <phase>generate-resources</phase>
                                <goals>
                                    <goal>add-third-party</goal>
                                </goals>
                                <configuration>
                                    <outputDirectory>${project.build.outputDirectory}/META-INF</outputDirectory>
                                    <excludedGroups>org.eclipse.mosaic</excludedGroups>
                                    <includedScopes>compile</includedScopes>
                                    <failOnMissing>true</failOnMissing>
                                    <sortArtifactByName>true</sortArtifactByName>
                                    <thirdPartyFilename>NOTICE-THIRD-PARTY.md</thirdPartyFilename>
                                    <fileTemplate>${parent.dir}/legal/templates/third-party-file.ftl</fileTemplate>
                                    <licenseMerges>${parent.dir}/legal/templates/licenses-merges-file</licenseMerges>
                                    <missingFile>${parent.dir}/legal/templates/missing-licenses.properties</missingFile>
                                </configuration>
                            </execution>
                        </executions>
                    </plugin>
                    <plugin>
                        <groupId>org.apache.maven.plugins</groupId>
                        <artifactId>maven-resources-plugin</artifactId>
                        <executions>
                            <execution>
                                <id>copy-legal-information-${parent.dir}</id>
                                <phase>generate-resources</phase>
                                <goals>
                                    <goal>copy-resources</goal>
                                </goals>
                                <configuration>
                                    <outputDirectory>${project.build.outputDirectory}/META-INF</outputDirectory>
                                    <resources>
                                        <resource>
                                            <directory>${parent.dir}</directory>
                                            <filtering>false</filtering>
                                            <includes>
                                                <include>LICENSE</include>
                                                <include>NOTICE.md</include>
                                            </includes>
                                        </resource>
                                    </resources>
                                </configuration>
                            </execution>
                        </executions>
                    </plugin>
                </plugins>
            </build>
        </profile>
        <profile>
            <id>update-license-headers</id>
            <build>
                <plugins>
                    <plugin>
                        <groupId>com.mycila</groupId>
                        <artifactId>license-maven-plugin</artifactId>
                        <executions>
                            <execution>
                                <id>check-license-headers</id>
                                <goals>
                                    <goal>format</goal>
                                </goals>
                                <phase>validate</phase>
                            </execution>
                        </executions>
                    </plugin>
                </plugins>
            </build>
        </profile>
        <profile>
            <id>check-license-headers</id>
            <activation>
                <property>
                    <name>!skipCheckingLicenseHeaders</name>
                </property>
            </activation>
            <build>
                <plugins>
                    <plugin>
                        <groupId>com.mycila</groupId>
                        <artifactId>license-maven-plugin</artifactId>
                        <inherited>false</inherited>
                        <executions>
                            <execution>
                                <id>check-license-headers</id>
                                <goals>
                                    <goal>check</goal>
                                </goals>
                                <phase>validate</phase>
                            </execution>
                        </executions>
                    </plugin>
                </plugins>
            </build>
        </profile>
        <profile>
            <id>integration-tests</id>
            <build>
                <plugins>
                    <plugin>
                        <groupId>org.apache.maven.plugins</groupId>
                        <artifactId>maven-surefire-plugin</artifactId>
                        <configuration>
                            <reuseForks>false</reuseForks>
                            <includes>
                                <include>**/*IT.java</include>
                            </includes>
                            <excludes>
                                <exclude>**/*Test.java</exclude>
                            </excludes>
                        </configuration>
                    </plugin>
                </plugins>
            </build>
        </profile>
        <profile>
            <id>coverage</id>
            <properties>
                <skip.coverage>false</skip.coverage>
            </properties>
        </profile>
        <profile>
            <id>javadoc</id>
            <properties>
                <skip.javadoc>false</skip.javadoc>
            </properties>
        </profile>
    </profiles>

</project><|MERGE_RESOLUTION|>--- conflicted
+++ resolved
@@ -79,12 +79,7 @@
     </modules>
 
     <properties>
-<<<<<<< HEAD
-        <mosaic.version>20.1-SNAPSHOT</mosaic.version>
-=======
         <mosaic.version>21.1-SNAPSHOT</mosaic.version>
-        <parent.dir>.</parent.dir>
->>>>>>> 0f75e57e
         <project.build.sourceEncoding>UTF-8</project.build.sourceEncoding>
         <project.build.sourceTarget>1.8</project.build.sourceTarget>
         <skip.coverage>true</skip.coverage>
