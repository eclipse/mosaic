<?xml version="1.0" encoding="UTF-8"?>
<project xmlns="http://maven.apache.org/POM/4.0.0" xmlns:xsi="http://www.w3.org/2001/XMLSchema-instance"
         xsi:schemaLocation="http://maven.apache.org/POM/4.0.0 http://maven.apache.org/maven-v4_0_0.xsd">
    <modelVersion>4.0.0</modelVersion>

    <groupId>org.eclipse.mosaic</groupId>
    <artifactId>mosaic-parent</artifactId>
    <version>24.0-SNAPSHOT</version>
    <packaging>pom</packaging>

    <name>Eclipse MOSAIC Parent</name>
    <description>Parent Module Descriptor for Eclipse MOSAIC</description>

    <inceptionYear>2020</inceptionYear>
    <organization>
        <name>Fraunhofer FOKUS</name>
        <url>https://www.fokus.fraunhofer.de/</url>
    </organization>

    <licenses>
        <license>
            <name>Eclipse Public License - v 2.0</name>
            <url>https://www.eclipse.org/legal/epl-2.0</url>
        </license>
    </licenses>

    <scm>
        <connection>scm:git:git@github.com:eclipse/mosaic.git</connection>
        <developerConnection>scm:git:git@github.com:eclipse/mosaic.git</developerConnection>
        <url>git@github.com:eclipse/mosaic.git</url>
    </scm>

    <distributionManagement>
        <repository>
            <id>repo.eclipse.org</id>
            <name>Project Repository - Releases</name>
            <url>https://repo.eclipse.org/content/repositories/mosaic-releases/</url>
        </repository>
        <snapshotRepository>
            <id>repo.eclipse.org</id>
            <name>Project Repository - Snapshots</name>
            <url>https://repo.eclipse.org/content/repositories/mosaic-snapshots/</url>
        </snapshotRepository>
    </distributionManagement>

    <modules>
        <module>bundle</module>

        <module>rti/mosaic-rti-api</module>
        <module>rti/mosaic-rti-core</module>
        <module>rti/mosaic-starter</module>

        <module>lib/mosaic-communication</module>
        <module>lib/mosaic-database</module>
        <module>lib/mosaic-docker</module>
        <module>lib/mosaic-geomath</module>
        <module>lib/mosaic-interactions</module>
        <module>lib/mosaic-network</module>
        <module>lib/mosaic-objects</module>
        <module>lib/mosaic-routing</module>
        <module>lib/mosaic-utils</module>

        <module>fed/mosaic-application</module>
        <module>fed/mosaic-environment</module>
        <module>fed/mosaic-cell</module>
        <module>fed/mosaic-mapping</module>
        <module>fed/mosaic-ns3</module>
        <module>fed/mosaic-omnetpp</module>
        <module>fed/mosaic-output</module>
        <module>fed/mosaic-sns</module>
        <module>fed/mosaic-sumo</module>

        <module>test/mosaic-integration-tests</module>

        <module>app/tutorials/example-applications</module>
        <module>app/tutorials/highway-management</module>
        <module>app/tutorials/traffic-light-communication</module>
        <module>app/tutorials/weather-warning</module>
    </modules>

    <properties>
        <mosaic.version>24.0-SNAPSHOT</mosaic.version>
        <project.build.sourceEncoding>UTF-8</project.build.sourceEncoding>
        <project.build.sourceTarget>11</project.build.sourceTarget>
        <skip.coverage>true</skip.coverage>
        <skip.javadoc>true</skip.javadoc>
        <version.commons-cli>1.6.0</version.commons-cli><!-- 1.6. is approved in #11339 -->
        <version.commons-configuration2>2.5</version.commons-configuration2><!-- 2.5 is approved in CQ21803 -->
        <version.commons-io>2.15.0</version.commons-io><!-- 2.15.0 is approved in #11244 -->
        <version.commons-jxpath>1.3</version.commons-jxpath><!-- 1.3 is approved in CQ10790 -->
        <version.commons-lang3>3.14.0</version.commons-lang3><!-- 3.14.0 is approved in #11677 -->
        <version.commons-logging>1.3.0</version.commons-logging><!-- 1.3.0 is approved in #11783 -->
        <version.commons-math3>3.6.1</version.commons-math3><!-- 3.6.1 is approved in CQ22025 -->
        <version.commons-text>1.6</version.commons-text><!-- 1.6 is approved in CQ19028 -->
        <version.findbugs-annotations>1.3.9-1</version.findbugs-annotations><!-- 1.3.9-1 is approved in CQ15081 -->
<<<<<<< HEAD
        <version.jackson>2.16.1</version.jackson><!-- 2.16.1 is approved in #11602, #11605 and #11606  -->
        <version.json-schema-validator>1.3.1</version.json-schema-validator><!-- 1.3.1 is approved in #13037 -->
        <version.graphhopper>0.13.0</version.graphhopper><!-- 0.13.0 is approved in CQ22337 (api) and CQ22338 (core) -->
        <version.gson>2.10.1</version.gson><!-- 2.10.1 is approved in #6159 -->
        <version.guava>32.1.1-jre</version.guava><!-- 28.2-jre is approved in #9229 -->
        <version.hppc>0.8.1</version.hppc><!-- 0.8.1 is approved in CQ22339 -->
=======
        <version.graphhopper>8.0</version.graphhopper><!-- 8.0 approved in #11407 and #11408 -->
        <version.gson>2.10.1</version.gson><!-- 2.10.1 is approved in #6159 -->
        <version.guava>32.1.1-jre</version.guava><!-- 28.2-jre is approved in #9229 -->
        <version.hppc>0.8.1</version.hppc><!-- 0.8.1 is approved in CQ22339 -->
        <version.jts-core>1.19.0</version.jts-core><!-- 1.19.0 approved in #11409 -->
        <version.jackson>2.15.0</version.jackson><!-- 2.15.0 approved in #7932 and #7934 -->
>>>>>>> 7bdf6aeb
        <version.java-websocket>1.3.9</version.java-websocket><!-- 1.3.9 is approved in CQ19134 -->
        <version.janino>3.1.11</version.janino><!-- 3.1.11 is approved in #13292 and #13293  -->
        <version.jsch>0.2.16</version.jsch><!-- 0.2.16 is approved in #8468 -->
        <version.junit>4.13.2</version.junit><!-- 4.13 is approved in CQ21439 -->
        <version.justify>1.1.0</version.justify><!-- 1.1.0 is approved in CQ22341 -->
        <version.logback>1.5.0</version.logback><!-- 1.5.0 is approved in #13282 and 13283 -->
        <version.mockito>5.6.0</version.mockito><!-- approval not required, we do not ship this library -->
        <version.protobuf>3.23.2</version.protobuf><!-- 3.8.0 is approved in #8634 -->
        <version.slf4j>2.0.12</version.slf4j><!-- 2.0.12 is approved #13344 -->
        <version.sqlite-jdbc>3.42.0.0</version.sqlite-jdbc><!-- 3.42.0.0 is approved in #9089 -->
        <!-- note, when upgrading, the field LibSumoAmbassador#VALID_LIBSUMO_VERSIONS needs to be changed too -->
        <version.libsumo>1.18.0</version.libsumo>
    </properties>

    <dependencies>
        <!-- testing -->
        <dependency>
            <!-- PURPOSE: JUnit -->
            <groupId>junit</groupId>
            <artifactId>junit</artifactId>
            <version>${version.junit}</version>
            <scope>test</scope>
        </dependency>
        <dependency>
            <!-- PURPOSE: Mocking objects for tests -->
            <groupId>org.mockito</groupId>
            <artifactId>mockito-core</artifactId>
            <version>${version.mockito}</version>
            <scope>test</scope>
        </dependency>
    </dependencies>

    <dependencyManagement>
        <dependencies>
            <dependency>
                <!-- PURPOSE: Logging -->
                <groupId>ch.qos.logback</groupId>
                <artifactId>logback-classic</artifactId>
                <version>${version.logback}</version>
            </dependency>
            <dependency>
                <!-- PURPOSE: Logging -->
                <groupId>ch.qos.logback</groupId>
                <artifactId>logback-core</artifactId>
                <version>${version.logback}</version>
            </dependency>
            <dependency>
                <!-- PURPOSE: Logging API -->
                <groupId>org.slf4j</groupId>
                <artifactId>slf4j-api</artifactId>
                <version>${version.slf4j}</version>
            </dependency>

            <dependency>
                <!-- PURPOSE: Required for providing variables in logback.xml -->
                <groupId>org.codehaus.janino</groupId>
                <artifactId>janino</artifactId>
                <version>${version.janino}</version>
                <exclusions>
                    <exclusion>
                        <groupId>org.apache.ant</groupId>
                        <artifactId>ant</artifactId>
                    </exclusion>
                </exclusions>
            </dependency>

            <dependency>
                <!-- PURPOSE: Fast and efficient data exchange protocol-->
                <groupId>com.google.protobuf</groupId>
                <artifactId>protobuf-java</artifactId>
                <version>${version.protobuf}</version>
            </dependency>

            <dependency>
                <!-- PURPOSE: Apache 2.0 licensed implementation of the findbugs annotations -->
                <groupId>com.github.stephenc.findbugs</groupId>
                <artifactId>findbugs-annotations</artifactId>
                <version>${version.findbugs-annotations}</version>
            </dependency>

            <dependency>
                <!-- PURPOSE: General Purpose functions -->
                <groupId>org.apache.commons</groupId>
                <artifactId>commons-lang3</artifactId>
                <version>${version.commons-lang3}</version>
            </dependency>

            <dependency>
                <!-- PURPOSE: (De)serializing JSON strings to or from Java objects -->
                <groupId>com.google.code.gson</groupId>
                <artifactId>gson</artifactId>
                <version>${version.gson}</version>
            </dependency>

            <dependency>
                <!-- PURPOSE: General purpose functions and classes -->
                <groupId>com.google.guava</groupId>
                <artifactId>guava</artifactId>
                <version>${version.guava}</version>
                <exclusions>
                    <exclusion>
                        <groupId>com.google.guava</groupId>
                        <artifactId>listenablefuture</artifactId>
                    </exclusion>
                    <exclusion>
                        <groupId>com.google.errorprone</groupId>
                        <artifactId>error_prone_annotations</artifactId>
                    </exclusion>
                    <exclusion>
                        <groupId>org.checkerframework</groupId>
                        <artifactId>checker-qual</artifactId>
                    </exclusion>
                    <exclusion>
                        <groupId>com.google.j2objc</groupId>
                        <artifactId>j2objc-annotations</artifactId>
                    </exclusion>
                    <exclusion>
                        <groupId>com.google.guava</groupId>
                        <artifactId>failureaccess</artifactId>
                    </exclusion>
                </exclusions>
            </dependency>
            <dependency>
                <!-- PURPOSE: Required for reading XML based configuration files -->
                <groupId>org.apache.commons</groupId>
                <artifactId>commons-configuration2</artifactId>
                <version>${version.commons-configuration2}</version>
            </dependency>
            <dependency>
                <!-- PURPOSE: Required by commons-configuration2 -->
                <groupId>commons-logging</groupId>
                <artifactId>commons-logging</artifactId>
                <version>${version.commons-logging}</version>
            </dependency>
            <dependency>
                <!-- PURPOSE: Required by commons-configuration2 -->
                <groupId>org.apache.commons</groupId>
                <artifactId>commons-text</artifactId>
                <version>${version.commons-text}</version>
            </dependency>
            <dependency>
                <!-- PURPOSE: Accessing XML nodes via XPATH expressions -->
                <groupId>commons-jxpath</groupId>
                <artifactId>commons-jxpath</artifactId>
                <version>${version.commons-jxpath}</version>
            </dependency>

            <dependency>
                <!-- PURPOSE: Parsing command line -->
                <groupId>commons-cli</groupId>
                <artifactId>commons-cli</artifactId>
                <version>${version.commons-cli}</version>
            </dependency>
            <!-- PURPOSE: Common math functions, e.g. Gamma distribution -->
            <dependency>
                <groupId>org.apache.commons</groupId>
                <artifactId>commons-math3</artifactId>
                <version>${version.commons-math3}</version>
            </dependency>
            <!-- PURPOSE: Common IO functions -->
            <dependency>
                <groupId>commons-io</groupId>
                <artifactId>commons-io</artifactId>
                <version>${version.commons-io}</version>
            </dependency>

            <!-- PURPOSE: JSON Schema Validation -->
            <dependency>
                <groupId>com.networknt</groupId>
                <artifactId>json-schema-validator</artifactId>
                <version>${version.json-schema-validator}</version>
                <exclusions>
                    <exclusion>
                        <groupId>com.fasterxml.jackson.dataformat</groupId>
                        <artifactId>jackson-dataformat-yaml</artifactId>
                    </exclusion>
                </exclusions>
            </dependency>

            <!-- PURPOSE: Required by JSON Schema Validation -->
            <dependency>
                <groupId>com.fasterxml.jackson.core</groupId>
                <artifactId>jackson-databind</artifactId>
                <version>${version.jackson}</version>
            </dependency>

            <dependency>
                <!-- PURPOSE: SSH client for distributed federation management -->
                <groupId>com.github.mwiede</groupId>
                <artifactId>jsch</artifactId>
                <version>${version.jsch}</version>
            </dependency>

            <dependency>
                <!-- PURPOSE: JDBC client for connecting to SQLite database -->
                <groupId>org.xerial</groupId>
                <artifactId>sqlite-jdbc</artifactId>
                <version>${version.sqlite-jdbc}</version>
            </dependency>
            <dependency>
                <!-- PURPOSE: Deserialize XML to Java objects -->
                <groupId>com.fasterxml.jackson.core</groupId>
                <artifactId>jackson-core</artifactId>
                <version>${version.jackson}</version>
            </dependency>
            <dependency>
                <!-- PURPOSE: Deserialize XML to Java objects -->
                <groupId>com.fasterxml.jackson.core</groupId>
                <artifactId>jackson-databind</artifactId>
                <version>${version.jackson}</version>
            </dependency>
            <dependency>
<<<<<<< HEAD
=======
                <!-- PURPOSE: Deserialize XML to Java objects -->
                <groupId>com.fasterxml.jackson.dataformat</groupId>
                <artifactId>jackson-dataformat-xml</artifactId>
                <version>${version.jackson}</version>
            </dependency>
            <dependency>
                <!-- PURPOSE: Required by jackson-dataformat-xml -->
                <groupId>org.codehaus.woodstox</groupId>
                <artifactId>stax2-api</artifactId>
                <!-- overrides version defined in jackson-dataformat-xml -->
                <version>${version.stax2-api}</version>
            </dependency>
            <dependency>
                <!-- PURPOSE: Required by jackson-dataformat-xml -->
                <groupId>com.fasterxml.woodstox</groupId>
                <artifactId>woodstox-core-asl</artifactId>
                <!-- overrides version defined in jackson-dataformat-xml -->
                <version>${version.woodstox-core}</version>
            </dependency>

            <dependency>
>>>>>>> 7bdf6aeb
                <!-- PURPOSE: Routing library -->
                <groupId>com.graphhopper</groupId>
                <artifactId>graphhopper-web-api</artifactId>
                <version>${version.graphhopper}</version>
            </dependency>
            <dependency>
                <!-- PURPOSE: Routing library -->
                <groupId>com.graphhopper</groupId>
                <artifactId>graphhopper-core</artifactId>
                <version>${version.graphhopper}</version>
                <exclusions>
                    <exclusion>
                        <groupId>org.jetbrains.kotlin</groupId>
                        <artifactId>kotlin-stdlib</artifactId>
                    </exclusion>
                    <exclusion>
                        <groupId>org.openstreetmap.osmosis</groupId>
                        <artifactId>osmosis-osm-binary</artifactId>
                    </exclusion>
                    <exclusion>
                        <groupId>de.westnordost</groupId>
                        <artifactId>osm-legal-default-speeds-jvm</artifactId>
                    </exclusion>
                    <exclusion>
                        <groupId>org.codehaus.janino</groupId>
                        <artifactId>janino</artifactId>
                    </exclusion>
                    <exclusion>
                        <groupId>org.apache.xmlgraphics</groupId>
                        <artifactId>xmlgraphics-commons</artifactId>
                    </exclusion>
                </exclusions>
            </dependency>
            <dependency>
                <!-- PURPOSE: High performance data types (sets, lists, etc), required by GraphHopper -->
                <groupId>com.carrotsearch</groupId>
                <artifactId>hppc</artifactId>
                <version>${version.hppc}</version>
            </dependency>
            <dependency>
                <!-- PURPOSE: vector/geometry library required by GraphHopper -->
                <groupId>org.locationtech.jts</groupId>
                <artifactId>jts-core</artifactId>
                <version>${version.jts-core}</version>
            </dependency>
            <dependency>
                <!-- PURPOSE: Websocket server for visualization in the browser -->
                <groupId>org.java-websocket</groupId>
                <artifactId>Java-WebSocket</artifactId>
                <version>${version.java-websocket}</version>
            </dependency>
        </dependencies>
    </dependencyManagement>

    <repositories>
        <repository>
            <id>central</id>
            <name>Maven Central Repository</name>
            <url>https://repo.maven.apache.org/maven2/</url>
        </repository>
    </repositories>

    <pluginRepositories>
        <pluginRepository>
            <id>central</id>
            <name>Maven Central Repository</name>
            <url>https://repo.maven.apache.org/maven2/</url>
        </pluginRepository>
    </pluginRepositories>

    <build>
        <pluginManagement>
            <plugins>
                <plugin>
                    <artifactId>maven-source-plugin</artifactId>
                    <version>3.2.1</version>
                </plugin>
                <plugin>
                    <artifactId>maven-jar-plugin</artifactId>
                    <version>3.2.0</version>
                </plugin>
                <plugin>
                    <artifactId>maven-site-plugin</artifactId>
                    <version>3.9.0</version>
                </plugin>
                <plugin>
                    <artifactId>maven-assembly-plugin</artifactId>
                    <version>3.3.0</version>
                </plugin>
                <plugin>
                    <artifactId>maven-dependency-plugin</artifactId>
                    <version>3.1.2</version>
                </plugin>
                <plugin>
                    <artifactId>maven-release-plugin</artifactId>
                    <version>2.5.3</version>
                </plugin>
                <plugin>
                    <artifactId>maven-shade-plugin</artifactId>
                    <version>3.2.4</version>
                </plugin>
                <plugin>
                    <artifactId>maven-resources-plugin</artifactId>
                    <version>3.2.0</version>
                </plugin>
                <plugin>
                    <artifactId>maven-remote-resources-plugin</artifactId>
                    <version>1.7.0</version>
                </plugin>
                <plugin>
                    <artifactId>maven-javadoc-plugin</artifactId>
                    <version>3.2.0</version>
                </plugin>
                <plugin>
                    <groupId>org.codehaus.mojo</groupId>
                    <artifactId>versions-maven-plugin</artifactId>
                    <version>2.8.1</version>
                </plugin>
                <plugin>
                    <artifactId>maven-deploy-plugin</artifactId>
                    <version>3.0.0-M2</version>
                </plugin>
                <!--This plugin's configuration is used to store Eclipse m2e settings only. It has no influence on the Maven build itself.-->
                <plugin>
                    <groupId>org.eclipse.m2e</groupId>
                    <artifactId>lifecycle-mapping</artifactId>
                    <version>1.0.0</version>
                    <configuration>
                        <lifecycleMappingMetadata>
                            <pluginExecutions>
                                <pluginExecution>
                                    <pluginExecutionFilter>
                                        <groupId>org.commonjava.maven.plugins</groupId>
                                        <artifactId>directory-maven-plugin</artifactId>
                                        <versionRange>[0.3.1,)</versionRange>
                                        <goals>
                                            <goal>highest-basedir</goal>
                                        </goals>
                                    </pluginExecutionFilter>
                                    <action>
                                        <ignore></ignore>
                                    </action>
                                </pluginExecution>
                                <pluginExecution>
                                    <pluginExecutionFilter>
                                        <groupId>org.apache.maven.plugins</groupId>
                                        <artifactId>maven-jar-plugin</artifactId>
                                        <versionRange>[3.2.0,)</versionRange>
                                        <goals>
                                            <goal>test-jar</goal>
                                        </goals>
                                    </pluginExecutionFilter>
                                    <action>
                                        <ignore></ignore>
                                    </action>
                                </pluginExecution>
                            </pluginExecutions>
                        </lifecycleMappingMetadata>
                    </configuration>
                </plugin>

                <plugin>
                    <groupId>com.mycila</groupId>
                    <artifactId>license-maven-plugin</artifactId>
                    <version>3.0</version>
                    <inherited>false</inherited>
                    <configuration>
                        <header>${parent.dir}/legal/templates/license-header.ftl</header>
                        <validHeaders>
                            <header>${parent.dir}/legal/templates/license-header-2020.txt</header>
                            <header>${parent.dir}/legal/templates/license-header-2021.txt</header>
                            <header>${parent.dir}/legal/templates/license-header-2022.txt</header>
                            <header>${parent.dir}/legal/templates/license-header-2023.txt</header>
                            <header>${parent.dir}/legal/templates/license-header-2024.txt</header>
                        </validHeaders>
                        <headerDefinitions>
                        </headerDefinitions>
                        <aggregate>true</aggregate>
                        <quiet>false</quiet>
                        <failIfMissing>true</failIfMissing>
                        <strictCheck>true</strictCheck>
                        <includes>
                            <include>**/*.java</include>
                        </includes>
                        <excludes>
                            <exclude>target/**</exclude>
                            <exclude>**/ClientServerChannelProtos.java</exclude>
                        </excludes>
                        <useDefaultExcludes>true</useDefaultExcludes>
                        <encoding>${project.build.sourceEncoding}</encoding>
                        <mapping>
                            <java>SLASHSTAR_STYLE</java>
                        </mapping>
                        <properties>
                            <year>2020</year>
                        </properties>
                    </configuration>
                </plugin>
            </plugins>
        </pluginManagement>
        <plugins>
            <!-- Directory plugin to find parent root directory absolute
            path -->
            <plugin>
                <groupId>org.commonjava.maven.plugins</groupId>
                <artifactId>directory-maven-plugin</artifactId>
                <version>0.3.1</version>
                <executions>
                    <execution>
                        <id>set-parent-dir-property-for-default-lifecycle</id>
                        <goals>
                            <goal>highest-basedir</goal>
                        </goals>
                        <phase>validate</phase>
                        <configuration>
                            <property>parent.dir</property>
                        </configuration>
                    </execution>
                    <execution>
                        <id>set-parent-dir-property-for-site</id>
                        <goals>
                            <goal>highest-basedir</goal>
                        </goals>
                        <phase>pre-site</phase>
                        <configuration>
                            <property>parent.dir</property>
                        </configuration>
                    </execution>
                </executions>
            </plugin>
            <plugin>
                <groupId>org.apache.maven.plugins</groupId>
                <artifactId>maven-compiler-plugin</artifactId>
                <version>3.8.1</version>
                <configuration>
                    <source>${project.build.sourceTarget}</source>
                    <target>${project.build.sourceTarget}</target>
                    <encoding>${project.build.sourceEncoding}</encoding>
                </configuration>
            </plugin>
            <plugin>
                <groupId>org.apache.maven.plugins</groupId>
                <artifactId>maven-surefire-plugin</artifactId>
                <version>2.22.2</version>
            </plugin>
            <plugin>
                <groupId>org.jacoco</groupId>
                <artifactId>jacoco-maven-plugin</artifactId>
                <version>0.8.10</version>
                <configuration>
                    <skip>${skip.coverage}</skip>
                </configuration>
                <executions>
                    <execution>
                        <goals>
                            <goal>prepare-agent</goal>
                        </goals>
                    </execution>
                    <execution>
                        <id>report</id>
                        <phase>prepare-package</phase>
                        <goals>
                            <goal>report</goal>
                        </goals>
                    </execution>
                </executions>
            </plugin>
            <plugin>
                <!-- Even though this is a report plugin, we need to add it to the build plugins as well in order
                to specify the checkstyle-version. report plugins do not allow to change versions of plugin dependencies.-->
                <groupId>org.apache.maven.plugins</groupId>
                <artifactId>maven-checkstyle-plugin</artifactId>
                <version>3.1.1</version>
                <dependencies>
                    <dependency>
                        <groupId>com.puppycrawl.tools</groupId>
                        <artifactId>checkstyle</artifactId>
                        <version>8.30</version>
                    </dependency>
                </dependencies>
                <configuration>
                    <skip>true</skip>
                </configuration>
            </plugin>
        </plugins>
    </build>

    <reporting>
        <plugins>
            <plugin>
                <groupId>org.apache.maven.plugins</groupId>
                <artifactId>maven-project-info-reports-plugin</artifactId>
                <version>3.0.0</version>
                <configuration>
                    <skip>true</skip>
                </configuration>
            </plugin>
            <plugin>
                <groupId>com.github.spotbugs</groupId>
                <artifactId>spotbugs-maven-plugin</artifactId>
                <version>3.1.12.2</version>
                <configuration>
                    <excludeFilterFile>${parent.dir}/spotbugs-excludes.xml</excludeFilterFile>
                </configuration>
            </plugin>
            <plugin>
                <groupId>org.apache.maven.plugins</groupId>
                <artifactId>maven-checkstyle-plugin</artifactId>
                <reportSets>
                    <reportSet>
                        <reports>
                            <report>checkstyle</report>
                        </reports>
                    </reportSet>
                </reportSets>
                <configuration>
                    <configLocation>${parent.dir}/checkstyle.xml</configLocation>
                    <propertyExpansion>config_loc=${parent.dir}</propertyExpansion>
                    <encoding>${project.build.sourceEncoding}</encoding>
                    <consoleOutput>true</consoleOutput>
                    <failsOnError>true</failsOnError>
                    <linkXRef>false</linkXRef>
                </configuration>
            </plugin>
            <plugin>
                <groupId>org.apache.maven.plugins</groupId>
                <artifactId>maven-javadoc-plugin</artifactId>
                <version>3.2.0</version>
                <configuration>
                    <skip>${skip.javadoc}</skip>
                    <doclint>none</doclint>
                </configuration>
                <reportSets>
                    <!-- Generate aggregated apidocs at root level only and omit testapidocs. -->
                    <reportSet>
                        <id>default</id>
                        <reports/>
                    </reportSet>
                    <reportSet>
                        <id>aggregate</id>
                        <inherited>false</inherited>
                        <reports>
                            <report>aggregate</report>
                        </reports>
                    </reportSet>
                </reportSets>
            </plugin>
        </plugins>
    </reporting>

    <profiles>
        <profile>
            <id>generate-third-party-list-parent</id>
            <activation>
                <file>
                    <exists>LICENSE</exists>
                </file>
            </activation>
            <build>
                <plugins>
                    <plugin>
                        <groupId>org.codehaus.mojo</groupId>
                        <artifactId>license-maven-plugin</artifactId>
                        <version>2.4.0</version>
                        <inherited>false</inherited>
                        <executions>
                            <execution>
                                <id>add-third-party</id>
                                <goals>
                                    <goal>aggregate-add-third-party</goal>
                                </goals>
                                <configuration>
                                    <outputDirectory>.</outputDirectory>
                                    <includedScopes>runtime,compile</includedScopes>
                                    <excludedGroups>org.eclipse.mosaic|org.eclipse.sumo</excludedGroups>
                                    <failOnMissing>true</failOnMissing>
                                    <sortArtifactByName>true</sortArtifactByName>
                                    <thirdPartyFilename>NOTICE-THIRD-PARTY.md</thirdPartyFilename>
                                    <fileTemplate>${parent.dir}/legal/templates/third-party-file.ftl</fileTemplate>
                                    <licenseMergesUrl>file:///${parent.dir}/legal/templates/licenses-merge-file</licenseMergesUrl>
                                    <missingFile>${parent.dir}/legal/templates/missing-licenses.properties</missingFile>
                                </configuration>
                            </execution>
                        </executions>
                    </plugin>
                </plugins>
            </build>
        </profile>
        <profile>
            <id>generate-third-party-list-children</id>
            <activation>
                <file>
                    <missing>LICENSE</missing>
                </file>
            </activation>
            <build>
                <plugins>
                    <plugin>
                        <groupId>org.codehaus.mojo</groupId>
                        <artifactId>license-maven-plugin</artifactId>
                        <version>2.4.0</version>
                        <inherited>false</inherited>
                        <executions>
                            <execution>
                                <id>default-cli</id>
                                <phase>generate-resources</phase>
                                <goals>
                                    <goal>add-third-party</goal>
                                </goals>
                                <configuration>
                                    <outputDirectory>${project.build.outputDirectory}/META-INF</outputDirectory>
                                    <excludedGroups>org.eclipse.mosaic|org.eclipse.sumo</excludedGroups>
                                    <includedScopes>compile</includedScopes>
                                    <failOnMissing>true</failOnMissing>
                                    <sortArtifactByName>true</sortArtifactByName>
                                    <thirdPartyFilename>NOTICE-THIRD-PARTY.md</thirdPartyFilename>
                                    <fileTemplate>${parent.dir}/legal/templates/third-party-file.ftl</fileTemplate>
                                    <licenseMergesUrl>file:///${parent.dir}/legal/templates/licenses-merge-file</licenseMergesUrl>
                                    <missingFile>${parent.dir}/legal/templates/missing-licenses.properties</missingFile>
                                </configuration>
                            </execution>
                        </executions>
                    </plugin>
                    <plugin>
                        <groupId>org.apache.maven.plugins</groupId>
                        <artifactId>maven-resources-plugin</artifactId>
                        <executions>
                            <execution>
                                <id>copy-legal-information-${parent.dir}</id>
                                <phase>generate-resources</phase>
                                <goals>
                                    <goal>copy-resources</goal>
                                </goals>
                                <configuration>
                                    <outputDirectory>${project.build.outputDirectory}/META-INF</outputDirectory>
                                    <resources>
                                        <resource>
                                            <directory>${parent.dir}</directory>
                                            <filtering>false</filtering>
                                            <includes>
                                                <include>LICENSE</include>
                                                <include>NOTICE.md</include>
                                            </includes>
                                        </resource>
                                    </resources>
                                </configuration>
                            </execution>
                        </executions>
                    </plugin>
                </plugins>
            </build>
        </profile>
        <profile>
            <id>update-license-headers</id>
            <build>
                <plugins>
                    <plugin>
                        <groupId>com.mycila</groupId>
                        <artifactId>license-maven-plugin</artifactId>
                        <executions>
                            <execution>
                                <id>check-license-headers</id>
                                <goals>
                                    <goal>format</goal>
                                </goals>
                                <phase>validate</phase>
                                <configuration>
                                    <excludes>
                                        <exclude>**/*Protos.java</exclude>
                                        <exclude>**/mosaic-starter/bin/**</exclude>
                                    </excludes>
                                </configuration>
                            </execution>
                        </executions>
                    </plugin>
                </plugins>
            </build>
        </profile>
        <profile>
            <id>check-license-headers</id>
            <activation>
                <property>
                    <name>!skipCheckingLicenseHeaders</name>
                </property>
            </activation>
            <build>
                <plugins>
                    <plugin>
                        <groupId>com.mycila</groupId>
                        <artifactId>license-maven-plugin</artifactId>
                        <inherited>false</inherited>
                        <executions>
                            <execution>
                                <id>check-license-headers</id>
                                <goals>
                                    <goal>check</goal>
                                </goals>
                                <phase>validate</phase>
                                <configuration>
                                    <excludes>
                                        <exclude>**/*Protos.java</exclude>
                                        <exclude>**/mosaic-starter/bin/**</exclude>
                                    </excludes>
                                </configuration>
                            </execution>
                        </executions>
                    </plugin>
                </plugins>
            </build>
        </profile>
        <profile>
            <id>integration-tests</id>
            <build>
                <plugins>
                    <plugin>
                        <groupId>org.apache.maven.plugins</groupId>
                        <artifactId>maven-surefire-plugin</artifactId>
                        <configuration>
                            <reuseForks>false</reuseForks>
                            <includes>
                                <include>**/*IT.java</include>
                            </includes>
                            <excludes>
                                <exclude>**/*Test.java</exclude>
                            </excludes>
                        </configuration>
                    </plugin>
                </plugins>
            </build>
        </profile>
        <profile>
            <id>coverage</id>
            <properties>
                <skip.coverage>false</skip.coverage>
            </properties>
        </profile>
        <profile>
            <id>javadoc</id>
            <properties>
                <skip.javadoc>false</skip.javadoc>
            </properties>
        </profile>
    </profiles>

</project><|MERGE_RESOLUTION|>--- conflicted
+++ resolved
@@ -93,26 +93,22 @@
         <version.commons-math3>3.6.1</version.commons-math3><!-- 3.6.1 is approved in CQ22025 -->
         <version.commons-text>1.6</version.commons-text><!-- 1.6 is approved in CQ19028 -->
         <version.findbugs-annotations>1.3.9-1</version.findbugs-annotations><!-- 1.3.9-1 is approved in CQ15081 -->
-<<<<<<< HEAD
-        <version.jackson>2.16.1</version.jackson><!-- 2.16.1 is approved in #11602, #11605 and #11606  -->
-        <version.json-schema-validator>1.3.1</version.json-schema-validator><!-- 1.3.1 is approved in #13037 -->
-        <version.graphhopper>0.13.0</version.graphhopper><!-- 0.13.0 is approved in CQ22337 (api) and CQ22338 (core) -->
-        <version.gson>2.10.1</version.gson><!-- 2.10.1 is approved in #6159 -->
-        <version.guava>32.1.1-jre</version.guava><!-- 28.2-jre is approved in #9229 -->
-        <version.hppc>0.8.1</version.hppc><!-- 0.8.1 is approved in CQ22339 -->
-=======
         <version.graphhopper>8.0</version.graphhopper><!-- 8.0 approved in #11407 and #11408 -->
         <version.gson>2.10.1</version.gson><!-- 2.10.1 is approved in #6159 -->
         <version.guava>32.1.1-jre</version.guava><!-- 28.2-jre is approved in #9229 -->
         <version.hppc>0.8.1</version.hppc><!-- 0.8.1 is approved in CQ22339 -->
+        <version.jackson>2.16.1</version.jackson><!-- 2.16.1 is approved in #11602, #11605 and #11606  -->
+        <version.java-websocket>1.3.9</version.java-websocket><!-- 1.3.9 is approved in CQ19134 -->
+        <version.janino>2.7.5</version.janino><!-- 2.7.5 is approved in CQ10307 -->
+        <version.johnzon-core>1.1.13</version.johnzon-core><!-- 1.1.13 is approved in CQ22342 -->
+        <version.jsch>0.1.51</version.jsch><!-- 0.1.51 is approved in CQ8378 -->
+        <version.json-schema-validator>1.3.1</version.json-schema-validator><!-- 1.3.1 is approved in #13037 -->
         <version.jts-core>1.19.0</version.jts-core><!-- 1.19.0 approved in #11409 -->
-        <version.jackson>2.15.0</version.jackson><!-- 2.15.0 approved in #7932 and #7934 -->
->>>>>>> 7bdf6aeb
-        <version.java-websocket>1.3.9</version.java-websocket><!-- 1.3.9 is approved in CQ19134 -->
+        <version.junit>4.13.2</version.junit><!-- 4.13 is approved in CQ21439 -->
+        <version.justify>1.1.0</version.justify><!-- 1.1.0 is approved in CQ22341 -->
+        <version.logback>1.3.8</version.logback><!-- 1.3.8 is approved in #9459 -->
         <version.janino>3.1.11</version.janino><!-- 3.1.11 is approved in #13292 and #13293  -->
         <version.jsch>0.2.16</version.jsch><!-- 0.2.16 is approved in #8468 -->
-        <version.junit>4.13.2</version.junit><!-- 4.13 is approved in CQ21439 -->
-        <version.justify>1.1.0</version.justify><!-- 1.1.0 is approved in CQ22341 -->
         <version.logback>1.5.0</version.logback><!-- 1.5.0 is approved in #13282 and 13283 -->
         <version.mockito>5.6.0</version.mockito><!-- approval not required, we do not ship this library -->
         <version.protobuf>3.23.2</version.protobuf><!-- 3.8.0 is approved in #8634 -->
@@ -307,43 +303,8 @@
                 <artifactId>sqlite-jdbc</artifactId>
                 <version>${version.sqlite-jdbc}</version>
             </dependency>
-            <dependency>
-                <!-- PURPOSE: Deserialize XML to Java objects -->
-                <groupId>com.fasterxml.jackson.core</groupId>
-                <artifactId>jackson-core</artifactId>
-                <version>${version.jackson}</version>
-            </dependency>
-            <dependency>
-                <!-- PURPOSE: Deserialize XML to Java objects -->
-                <groupId>com.fasterxml.jackson.core</groupId>
-                <artifactId>jackson-databind</artifactId>
-                <version>${version.jackson}</version>
-            </dependency>
-            <dependency>
-<<<<<<< HEAD
-=======
-                <!-- PURPOSE: Deserialize XML to Java objects -->
-                <groupId>com.fasterxml.jackson.dataformat</groupId>
-                <artifactId>jackson-dataformat-xml</artifactId>
-                <version>${version.jackson}</version>
-            </dependency>
-            <dependency>
-                <!-- PURPOSE: Required by jackson-dataformat-xml -->
-                <groupId>org.codehaus.woodstox</groupId>
-                <artifactId>stax2-api</artifactId>
-                <!-- overrides version defined in jackson-dataformat-xml -->
-                <version>${version.stax2-api}</version>
-            </dependency>
-            <dependency>
-                <!-- PURPOSE: Required by jackson-dataformat-xml -->
-                <groupId>com.fasterxml.woodstox</groupId>
-                <artifactId>woodstox-core-asl</artifactId>
-                <!-- overrides version defined in jackson-dataformat-xml -->
-                <version>${version.woodstox-core}</version>
-            </dependency>
-
-            <dependency>
->>>>>>> 7bdf6aeb
+
+            <dependency>
                 <!-- PURPOSE: Routing library -->
                 <groupId>com.graphhopper</groupId>
                 <artifactId>graphhopper-web-api</artifactId>
