/*
 * Copyright (c) 2020 Fraunhofer FOKUS and others. All rights reserved.
 *
 * See the NOTICE file(s) distributed with this work for additional
 * information regarding copyright ownership.
 *
 * This program and the accompanying materials are made available under the
 * terms of the Eclipse Public License 2.0 which is available at
 * http://www.eclipse.org/legal/epl-2.0
 *
 * SPDX-License-Identifier: EPL-2.0
 *
 * Contact: mosaic@fokus.fraunhofer.de
 */

package org.eclipse.mosaic.lib.coupling;

import org.eclipse.mosaic.interactions.communication.AdHocCommunicationConfiguration;
import org.eclipse.mosaic.interactions.communication.V2xMessageReception;
import org.eclipse.mosaic.interactions.communication.V2xMessageTransmission;
import org.eclipse.mosaic.interactions.mapping.ChargingStationRegistration;
import org.eclipse.mosaic.interactions.mapping.RsuRegistration;
import org.eclipse.mosaic.interactions.mapping.TrafficLightRegistration;
import org.eclipse.mosaic.interactions.traffic.VehicleUpdates;
import org.eclipse.mosaic.lib.coupling.ClientServerChannel.CMD;
import org.eclipse.mosaic.lib.coupling.ClientServerChannel.NodeDataContainer;
import org.eclipse.mosaic.lib.coupling.ClientServerChannel.ReceiveMessageContainer;
import org.eclipse.mosaic.lib.geo.CartesianPoint;
import org.eclipse.mosaic.lib.geo.GeoPoint;
import org.eclipse.mosaic.lib.objects.UnitData;
import org.eclipse.mosaic.lib.objects.UnitNameComparator;
import org.eclipse.mosaic.lib.objects.UnitNameGenerator;
import org.eclipse.mosaic.lib.objects.addressing.DestinationAddressContainer;
import org.eclipse.mosaic.lib.objects.addressing.SourceAddressContainer;
import org.eclipse.mosaic.lib.objects.communication.AdHocConfiguration;
import org.eclipse.mosaic.lib.objects.mapping.ChargingStationMapping;
import org.eclipse.mosaic.lib.objects.mapping.RsuMapping;
import org.eclipse.mosaic.lib.objects.mapping.TrafficLightMapping;
import org.eclipse.mosaic.lib.objects.vehicle.VehicleData;
import org.eclipse.mosaic.lib.util.objects.ObjectInstantiation;
import org.eclipse.mosaic.rti.api.AbstractFederateAmbassador;
import org.eclipse.mosaic.rti.api.IllegalValueException;
import org.eclipse.mosaic.rti.api.Interaction;
import org.eclipse.mosaic.rti.api.InternalFederateException;
import org.eclipse.mosaic.rti.api.federatestarter.DockerFederateExecutor;
import org.eclipse.mosaic.rti.api.parameters.AmbassadorParameter;

import org.apache.commons.lang3.tuple.Pair;
import org.slf4j.LoggerFactory;

import java.io.IOException;
import java.io.InputStream;
import java.net.UnknownHostException;
import java.util.ArrayList;
import java.util.Comparator;
import java.util.HashMap;
import java.util.List;
import java.util.Map;
import java.util.NoSuchElementException;
import java.util.Optional;
import java.util.Scanner;
import java.util.stream.Stream;

/**
 * The Ambassador for coupling a network simulator to MOSAIC RTI.
 */
public abstract class AbstractNetworkAmbassador extends AbstractFederateAmbassador {

    private final static class RegisteredNode {

        private AdHocCommunicationConfiguration configuration;
        private CartesianPoint position;

        private RegisteredNode(AdHocCommunicationConfiguration configAdHoc, CartesianPoint position) {
            this.configuration = configAdHoc;
            this.position = position;
        }
    }

    /**
     * The actual ambassadors name.
     */
    private final String ambassadorName;

    /**
     * The actual federates name.
     */
    private final String federateName;

    /**
     * channel creating the abstraction of byte protocol for network federate.
     * This channel is for communication from the ambassador to the federate
     */
    ClientServerChannel ambassadorFederateChannel;

    /**
     * channel creating the abstraction of byte protocol for network federate.
     * This channel is for communication from the federate to the ambassador
     */
    ClientServerChannel federateAmbassadorChannel;

    /**
     * Docker-Executor for running the actual simulator (OMNeT++ or ns-3) in a Container.
     */
    protected DockerFederateExecutor dockerFederateExecutor = null;

    /**
     * List of new nodes, either vehicles or RSUs, which are only added when they have a position AND enabled AdHoc Communication.
     * Nodes are registered when just one part 1. OR 2. is received,
     * To get fully simulated, the ambassador must receive both of the following interactions:
     * 1. {@link VehicleUpdates}, {@link RsuRegistration}, {@link TrafficLightRegistration}, {@link ChargingStationRegistration}
     * 2. {@link AdHocCommunicationConfiguration}
     */
    private final Map<String, RegisteredNode> registeredNodes;

    /**
     * Holds adhoc configurations for vehicles which have not been registered yet.
     */
    private final List<AdHocCommunicationConfiguration> pendingConfigurations = new ArrayList<>();

    /**
     * Holds a BiMap of internal (mosaic) and external (federate) unit ID's ({@code BiMap<String, Integer>}).
     * If simulated entity is in this map, the entity is present within the simulator.
     */
    private final NetworkEntityIdTransformer simulatedNodes;

    /**
     * This is used to fetch the most recent position of a vehicle when a {@link AdHocCommunicationConfiguration} interaction
     * is processed.
     */
    private VehicleUpdates latestVehicleUpdates = null;

    /**
     * A config object for whether to bypass federate destination type capability queries in
     * {@link #process(V2xMessageTransmission interaction)} if needed.
     */
    protected CAbstractNetworkAmbassador config;

    /**
     * Creates a new AbstractNetworkAmbassador.
     *
     * @param ambassadorParameter parameters to configure the ambassador
     * @param ambassadorName      ambassador identifier
     * @param federateName        federate identifier
     */
    protected AbstractNetworkAmbassador(AmbassadorParameter ambassadorParameter, String ambassadorName, String federateName) {
        super(ambassadorParameter);
        this.ambassadorName = ambassadorName;
        this.federateName = federateName;
        this.registeredNodes = new HashMap<>();
        this.simulatedNodes = new NetworkEntityIdTransformer();

        try {
            config = new ObjectInstantiation<>(CAbstractNetworkAmbassador.class).readFile(ambassadorParameter.configuration);
        } catch (InstantiationException | NullPointerException e) {
            log.warn("Could not read ambassador configuration in '{}'. Using default one instead.", ambassadorParameter.configuration);
            config = new CAbstractNetworkAmbassador();
        }
    }

    @Override
    public void connectToFederate(String host, InputStream in, InputStream err) throws InternalFederateException {
        try {
            final Scanner outputScanner = new Scanner(in);
            final String outPortPattern = "OutPort=\\d{1,5}";
            final String errorPattern = ".*Error:.*";
            String matchedOutPort;
            String matchedError = null;

            while ((matchedOutPort = outputScanner.findInLine(outPortPattern)) == null
                    && (matchedError = outputScanner.findInLine(errorPattern)) == null) {
                this.log.trace(outputScanner.nextLine());
            }

            // do not close outputScanner, as it would close the underlying stream.

            if (matchedOutPort != null) {
                log.debug("Found string \"{}\" in stdout", matchedOutPort);
                int port = Integer.parseInt(matchedOutPort.split("=")[1]);
                port = getHostPortFromDockerPort(port);
                this.connectToFederate(host, port); // Connection with the read port
            } else {
                log.error(matchedError);
                throw new InternalFederateException("Found error message in federate output while connecting: \n" + matchedError);
            }
        } catch (NumberFormatException ex) {
            throw new InternalFederateException("Could not parse port number output by federate", ex);
        } catch (IllegalStateException ex) {
            throw new InternalFederateException("Regex scanner was closed unexpectedly in connectToFederate", ex);
        } catch (NoSuchElementException ex) {
            throw new InternalFederateException("Could not find OutPort or error message in federate output", ex);
        }

        if (federateAmbassadorChannel == null || ambassadorFederateChannel == null) {
            throw new InternalFederateException("Could not establish connection to federate. The federate may not have started properly.");
        }

        log.debug("{} finished ConnectToFederate", ambassadorName);
    }

    /**
     * Connects the incoming channel with the federate, waits for INIT message and a port number,
     * connects the outgoing channel to the received port number.
     * <br>
     * This method is called by the federation management service
     *
     * @param host host on which the federate is listening
     * @param port port on which the federate is listening
     */
    @Override
    public void connectToFederate(String host, int port) {
        try {   // Connect to the network federate for reading
            this.federateAmbassadorChannel = new ClientServerChannel(host, port, log);
            this.log.info("Connected to {} for reading on port {}", federateName, port);
        } catch (UnknownHostException ex) {
            this.log.error("Unknown host: " + ex.toString());
            throw new RuntimeException(ex);
        } catch (IOException ex) {
            this.log.error(ex.toString());
            throw new RuntimeException(ex);
        }
        try { // Read the initial command and the port number to connect incoming channel
            int cmd = this.federateAmbassadorChannel.readCommand();
            if (cmd == CMD.INIT) {
                // This is the port the federate listens on for the second channel
                int remotePort = this.federateAmbassadorChannel.readPortBody();
                remotePort = getHostPortFromDockerPort(remotePort);
                // Connect the second channel
                ambassadorFederateChannel = new ClientServerChannel(federateAmbassadorChannel.socket.getInetAddress(), remotePort, log);
                this.log.info("Connected to {} for commands on port {}", federateName, remotePort);
            } else {
                throw new RuntimeException("Could not connect to federate. Federate response is " + cmd);
            }
        } catch (Exception e) {
            throw new RuntimeException("Could not connect " + ambassadorName + " to " + federateName, e);
        }
    }

    /**
     * Since docker requires a binding of ports between container and host, we need to translate the ports used in
     * the container to the ports provided by the docker engine.
     *
     * @param port the container port
     * @return Returns, if a dockerFederateExecutor is set, the host port which is connected to the container port.
     *         Otherwise, returns the given port.
     */
    private int getHostPortFromDockerPort(int port) {
        if (dockerFederateExecutor != null && dockerFederateExecutor.getRunningContainer() != null) {
            for (Pair<Integer, Integer> binding : dockerFederateExecutor.getRunningContainer().getPortBindings()) {
                if (binding.getRight() == port) {
                    return binding.getLeft();
                }
            }
        }
        return port;
    }

    @Override
    public void initialize(long startTime, long endTime) throws InternalFederateException {
        super.initialize(startTime, endTime);   // Set times in the super class
        try {
            // 1st Handshake: (1) Ambassador sends INIT (2) Ambassador sends times, (3) Federate sends SUCCESS
            if (CMD.SUCCESS != this.ambassadorFederateChannel.writeInitBody(startTime, endTime)) {
                this.log.error("Could not initialize: " + this.federateAmbassadorChannel.getLastStatusMessage());
                throw new InternalFederateException(
                        "Error in " + this.federateName + ": " + this.federateAmbassadorChannel.getLastStatusMessage()
                );
            }
            this.log.info("Init simulation with startTime={}, stopTime={}", startTime, endTime);
        } catch (IOException e) {
            throw new RuntimeException("Could not initialize " + ambassadorName, e);
        }
    }

    @Override
    protected void processInteraction(Interaction interaction) throws InternalFederateException {
        this.log.debug("ProcessInteraction {} at time={}", interaction.getTypeId(), interaction.getTime());
        // 2nd step of time management cycle: Deliver interactions to the federate
        if (interaction.getTypeId().equals(RsuRegistration.TYPE_ID)) {
            this.process((RsuRegistration) interaction);
        } else if (interaction.getTypeId().equals(TrafficLightRegistration.TYPE_ID)) {
            this.process((TrafficLightRegistration) interaction);
        } else if (interaction.getTypeId().equals(ChargingStationRegistration.TYPE_ID)) {
            this.process((ChargingStationRegistration) interaction);
        } else if (interaction.getTypeId().equals(VehicleUpdates.TYPE_ID)) {
            this.process((VehicleUpdates) interaction);
        } else if (interaction.getTypeId().equals(V2xMessageTransmission.TYPE_ID)) {
            this.process((V2xMessageTransmission) interaction);
        } else if (interaction.getTypeId().equals(AdHocCommunicationConfiguration.TYPE_ID)) {
            this.process((AdHocCommunicationConfiguration) interaction);
        }
    }

    @Override
    protected void processTimeAdvanceGrant(long time) throws InternalFederateException {
        this.log.debug("ProcessTimeAdvanceGrant at time={}", time);
        try {
            // 3rd and last step of cycle: Allow events up to current time in network simulator scheduler
            ambassadorFederateChannel.writeAdvanceTimeMessage(time);
            // Wait until next event request to start time management cycle
            // read while end of step is signalled
            command_loop:
            while (true) { // While the federate is advancing time we are receiving messages from it
                log.trace("Reading Command in TimeAdvanceGrant");
                int cmd = this.federateAmbassadorChannel.readCommand(); // Which message does the federate send?
                switch (cmd) {
                    case CMD.NEXT_EVENT: // The federate has scheduled an event
                        long nextTime = this.federateAmbassadorChannel.readTimeBody();
                        log.debug("Requested next_event at {} ", nextTime);
                        // If the federates event is beyond our allowed time we have to request time advance from the RTI
                        if (nextTime > time) {
                            this.rti.requestAdvanceTime(nextTime);
                        }
                        break;
                    case CMD.MSG_RECV:  // A simulated node has received a V2X message
                        ReceiveMessageContainer rcvMsgContainer = this.federateAmbassadorChannel.readMessage(simulatedNodes);
                        // read message body
                        // The receiver may have been removed from the simulation while message was on air
                        if (rcvMsgContainer.receiverName != null) {
                            V2xMessageReception msg = new V2xMessageReception(
                                    rcvMsgContainer.time,
                                    rcvMsgContainer.receiverName,
                                    rcvMsgContainer.msgId,
                                    rcvMsgContainer.receiverInformation
                            );
                            log.info("Receive V2XMessage : Id({}) on Node {} at Time={}", msg.getMessageId(), msg.getReceiverName(), msg.getTime());
                            this.rti.triggerInteraction(msg);  // Hand the received message to the RTI and thus the other federates
                        }
                        break;
                    case CMD.END:       // The federate has terminated the current time advance -> we are done here
                        long termTime = federateAmbassadorChannel.readTimeBody();
                        log.debug("End ProcessTimeAdvanceGrant at: {}", termTime);
                        break command_loop; // break out of the infinite loop
                    default:
                        throw new InternalFederateException("Unknown command from federate at processTimeAdvanceGrant");
                }
            }
        } catch (IOException | IllegalValueException | InternalFederateException e) {
            throw new InternalFederateException(e);
        }
    }

    @Override
    public void finishSimulation() throws InternalFederateException {
        try {
            this.ambassadorFederateChannel.writeCommand(CMD.SHUT_DOWN);
            this.ambassadorFederateChannel.close();
            this.federateAmbassadorChannel.close();
        } catch (IOException e) {
            this.log.error("Could not close socket.");
            throw new InternalFederateException(e);
        }
        log.info("Finished simulation");
    }

    /**
     * Add nodes based on received rsu mappings.
     *
     * @param interaction interaction containing a mapping of added rsu
     */
<<<<<<< HEAD
    private synchronized void receiveTypedInteraction(VehicleRegistration interaction) throws InternalFederateException {
=======
    private synchronized void process(RsuRegistration interaction) {
>>>>>>> 445da383
        this.log.debug(
                "Add RSU {} at simulation time {} ",
                interaction.getMapping().getName(),
                interaction.getTime()
        );
        RsuMapping mapping = interaction.getMapping();
        if (simulatedNodes.containsInternalId(mapping.getName()) || registeredNodes.containsKey(mapping.getName())) {
            this.log.warn("A RSU with ID {} was already added. Ignoring message.", mapping.getName());
            return;
        }
<<<<<<< HEAD
        // Add new virtual vehicle-container without config message or position
        newVirtualVehicles.put(av.getName(), new VirtualNodeContainer(null, null));

        for (AdHocCommunicationConfiguration pendingConfiguration: new ArrayList<>(pendingConfigurations)) {
            receiveTypedInteraction(pendingConfiguration);
        }
=======
        // Put the new RSU into our list of nodes to be added when AdHoc configuration is received
        registeredNodes.put(mapping.getName(), new RegisteredNode(null, mapping.getPosition().toCartesian()));
>>>>>>> 445da383
    }

    /**
     * Add nodes based on received traffic light mappings.
     * The method checks if the TLs are already present.
     * If not, the traffic light is added as a virtual node for later adding if an AdhocModuleConfiguration is received.
     *
     * @param interaction interaction containing a mapping of added traffic light
     */
    private synchronized void process(TrafficLightRegistration interaction) {
        this.log.debug(
                "Add traffic light RSU for TL {} at simulation time {} ",
                interaction.getMapping().getName(),
                interaction.getTime()
        );
        TrafficLightMapping mapping = interaction.getMapping();
        if (simulatedNodes.containsInternalId(mapping.getName()) || registeredNodes.containsKey(mapping.getName())) {
            this.log.warn("A TL with ID {} was already added. Ignoring message.", mapping.getName());
            return;
        }
        // Put the new TL RSU into our list of nodes to be added when AdHoc configuration is received
        registeredNodes.put(mapping.getName(), new RegisteredNode(null, mapping.getPosition().toCartesian()));
    }

    /**
     * Add nodes based on received charging station mappings.
     * The method checks if the ChargingStation RSU is already present.
     * If not, the charging station is added as a virtual node for later adding if an AdhocModuleConfiguration is received.
     *
     * @param interaction interaction containing a mapping of added charging station
     */
    private synchronized void process(ChargingStationRegistration interaction) {
        this.log.debug(
                "Add charging station RSU for CS {} at simulation time {} ",
                interaction.getMapping().getName(),
                interaction.getTime()
        );
        ChargingStationMapping mapping = interaction.getMapping();
        if (simulatedNodes.containsInternalId(mapping.getName()) || registeredNodes.containsKey(mapping.getName())) {
            this.log.warn("A ChargingStation with ID {} was already added. Ignoring message.", mapping.getName());
            return;
        }
        // Put the new Charging Station RSU into our list of virtually added RSUs with no AdHoc configuration yet
        registeredNodes.put(mapping.getName(), new RegisteredNode(null, mapping.getPosition().toCartesian()));
    }

    /**
     * 1) Adds Vehicles on their first movement
     * 2) Updates node positions based on received vehicle movements.
     * 3) Removes nodes from the simulation
     * <br>
     * In the first case vehicles whose first movement is simulated will be added to the simulation in the federate.
     * The vehicles that are added will be sorted and verified to be also listed in the list of virtual vehicles.
     * If so, an external ID is generated for every vehicle and the id is added to the BiMap idMap. This map contains all simulated
     * vehicles and their corresponding external ID.
     * Next the vehicles position is converted and the vehicle is added to the list, which will be sent to the federate.
     * <br>
     * Second case: Vehicles moved, so it is checked if they are currently simulated and if so their new positions are converted.
     * All positions are then put into a list and handed to the channel for sending to the federate.
     * <br>
     * If vehicles shall be removed, they are verified to be simulated, their IDs are handed to the federate and are
     * erased from the idMap.
     *
     * @param interaction interaction containing vehicle movements
     * @throws InternalFederateException thrown when nodes could not be updated
     */
    private synchronized void process(VehicleUpdates interaction) throws InternalFederateException {
        try {
            // save the latest vehicle updates for the case: first VehicleUpdates arrive before AdHocCommunicationConfiguration
            latestVehicleUpdates = interaction;

            if (!interaction.getAdded().isEmpty()) {
                log.debug("Add Vehicles at first movement");
                List<VehicleData> addedVehicles = interaction.getAdded();
                Comparator<UnitData> comp = new UnitNameComparator();
                addedVehicles.sort(comp);
                for (VehicleData vi : addedVehicles) {
                    if (simulatedNodes.containsInternalId(vi.getName())) {
                        log.warn("Vehicle with ID {} was already added, ignoring entry.", vi.getName());
                        continue;
                    } else if (!registeredNodes.containsKey(vi.getName())) {
                        log.warn("Vehicle with ID {} is not in the registered list (no config arrived yet), ignoring entry.", vi.getName());
                        continue;
                    }
                    // add vehicles with stored config in the case: AdHocCommunicationConfiguration arrived before VehicleUpdates
                    RegisteredNode registeredNode = registeredNodes.get(vi.getName());
                    registeredNode.position = vi.getProjectedPosition();
                    if (registeredNode.configuration != null) {
                        addVehicleNodeToSimulation(vi.getName(), registeredNode, interaction.getTime());
                        registeredNodes.remove(vi.getName());
                    }
                }
            }

            if (!interaction.getUpdated().isEmpty()) {
                this.log.debug("Update vehicle positions.");
                long time = interaction.getTime();
                List<VehicleData> nodes = interaction.getUpdated();
                List<NodeDataContainer> nodesToUpdate = new ArrayList<>();
                for (VehicleData vi : nodes) {
                    GeoPoint geoPosition = vi.getPosition();
                    CartesianPoint projectedPosition = vi.getProjectedPosition();
                    if (simulatedNodes.containsInternalId(vi.getName())) { // if the vehicle is already present in the simulation
                        Integer id = simulatedNodes.toExternalId(vi.getName());
                        if (this.log.isDebugEnabled()) {
                            log.debug("UpdateNode : ID[int={}, ext={}]", vi.getName(), id);
                            log.debug("Pos: x({}) y({}) Geo: {}", projectedPosition.getX(), projectedPosition.getY(), geoPosition);
                        }
                        nodesToUpdate.add(new NodeDataContainer(id, projectedPosition));
                    } else if (registeredNodes.containsKey(vi.getName())) {
                        // Node was not yet added to simulation, so update its entry in the registered node list
                        registeredNodes.get(vi.getName()).position = projectedPosition;
                        if (this.log.isDebugEnabled()) {
                            log.debug("UpdateNode (still virtual) : ID[int={}]", vi.getName());
                            log.debug("Pos: x({}) y({}) Point2D.Double: {}", projectedPosition.getX(), projectedPosition.getY(), geoPosition);
                        }
                    } else {
                        this.log.warn("Node ID[int={}] is not simulated", vi.getName());
                    }
                }
                if (CMD.SUCCESS != this.ambassadorFederateChannel.writeUpdatePositionsMessage(time, nodesToUpdate)) {
                    LoggerFactory.getLogger(this.getClass()).error(
                            "Could not update nodes: " + this.federateAmbassadorChannel.getLastStatusMessage()
                    );
                    throw new InternalFederateException("Could not update nodes: " + this.federateAmbassadorChannel.getLastStatusMessage());
                }
            }

            if (!interaction.getRemovedNames().isEmpty()) {
                this.log.debug("Remove Vehicles");
                List<Integer> nodesToRemove = new ArrayList<>();
                long time = interaction.getTime();
                for (String id : interaction.getRemovedNames()) {
                    // verify the vehicles are simulated in the current simulation
                    Integer externalId = simulatedNodes.containsInternalId(id) ? simulatedNodes.toExternalId(id) : null;
                    if (externalId != null) {
                        this.log.info("removeNode ID[int={}, ext={}] time={}", id, simulatedNodes.toExternalId(id), time);
                        nodesToRemove.add(externalId); // If simulated, add to the list, which will be handed to the channel
                        simulatedNodes.removeUsingInternalId(id); // remove the vehicle from our internal list
                    } else if (registeredNodes.containsKey(id)) {
                        this.log.info("removeNode (still virtual) ID[int={}] time={}", id, time);
                        registeredNodes.remove(id);
                    } else {
                        this.log.warn("Node ID[int={}] is not simulated", id);
                    }
                }
                if (CMD.SUCCESS != this.ambassadorFederateChannel.writeRemoveNodesMessage(time, nodesToRemove)) {
                    throw new InternalFederateException(
                            "Could not remove vehicles: " + this.federateAmbassadorChannel.getLastStatusMessage()
                    );
                }
                this.log.debug("Movements were successfully handed to the federate");
            }
        } catch (IOException | InternalFederateException e) {
            this.log.error(e.getMessage(), e);
            throw new InternalFederateException("Could not update positions or remove vehicles.", e);
        }
    }

    /**
     * Insert a V2X message based on received {@link V2xMessageTransmission} interaction.
     *
     * @param interaction interaction containing a V2X message
     */
    private synchronized void process(V2xMessageTransmission interaction) throws InternalFederateException {
        final SourceAddressContainer sac = interaction.getMessage().getRouting().getSource();
        final DestinationAddressContainer dac = interaction.getMessage().getRouting().getDestination();

        if (!config.isRoutingTypeSupported(dac.getType())) {
            log.warn(
                    "This V2XMessage requires a destination type ({}) currently not supported by this network simulator."
                            + " Skip this message. Sender={}, Receiver={}, V2XMessage.id={}",
                    dac.getType().toString(),
                    sac.getSourceName(),
                    dac.getAddress().toString(),
                    interaction.getMessage().getId()
            );
            return;
        }
        if (!config.isAddressTypeSupported(dac.getAddress())) {
            log.warn(
                    "This V2XMessage requires a routing scheme currently not supported by this network simulator."
                            + " Skip this message. V2XMessage.id={}",
                    interaction.getMessage().getId()
            );
            return;
        }
        if (!config.isProtocolSupported(dac.getProtocolType())) {
            log.warn(
                    "This V2XMessage requires a transport protocol ({})"
                            + " currently not supported by this network simulator. Skip this message. V2XMessage.id={}",
                    dac.getProtocolType().toString(),
                    interaction.getMessage().getId()
            );
            return;
        }
        log.debug("This V2XMessage is applicable for this network simulator. Send this message. V2XMessage.id={}", interaction.getMessage().getId());

        try {
            Integer sourceId = simulatedNodes.containsInternalId(sac.getSourceName())
                    ? simulatedNodes.toExternalId(sac.getSourceName())
                    : null;

            if (sourceId != null) {
                log.info(
                        "insertV2XMessage: id={} from node ID[int={} , ext={}] channel:{} time={}",
                        interaction.getMessageId(),
                        sac.getSourceName(), sourceId, dac.getAdhocChannelId(), interaction.getTime()
                ); // Write the message onto the channel and to the federate
                // Then wait for ack
                int ack = ambassadorFederateChannel.writeSendMessage(
                        interaction.getTime(),
                        sourceId,
                        interaction.getMessage().getId(),
                        interaction.getMessage().getPayLoad().getEffectiveLength(),
                        dac
                );
                if (CMD.SUCCESS != ack) {
                    this.log.error(
                            "Could not insert V2X message into network: {}",
                            this.federateAmbassadorChannel.getLastStatusMessage()
                    );
                    throw new InternalFederateException(
                            "Error in " + this.federateName + this.federateAmbassadorChannel.getLastStatusMessage()
                    );
                }
            } else {
                throw new IllegalValueException("Node not simulated: " + sac.getSourceName());
            }
        } catch (IOException | InternalFederateException | IllegalValueException e) {
            this.log.error(e.getMessage());
            throw new InternalFederateException("Could not insert V2X message into network.", e);
        }
    }

    /**
     * Receive an {@link AdHocCommunicationConfiguration} and send it to the federate if the corresponding node is simulated.
     * If the node is not simulated (only added but did not move yet) the configuration interaction will be saved for later.
     *
     * @param interaction the AdHoc configuration interaction
     */
<<<<<<< HEAD
    protected synchronized void receiveTypedInteraction(AdHocCommunicationConfiguration interaction) throws InternalFederateException {
        pendingConfigurations.remove(interaction);
=======
    protected synchronized void process(AdHocCommunicationConfiguration interaction) throws InternalFederateException {
>>>>>>> 445da383
        final String nodeId = interaction.getConfiguration().getNodeId();
        log.debug("Received AdHoc configuration for node {}", nodeId);
        if (simulatedNodes.containsInternalId(nodeId)) {
            // node is already simulated -> configure
            log.debug("Updating Configuration for simulated node {}", nodeId);
            sendAdHocCommunicationConfiguration(interaction, interaction.getTime());
        } else if (UnitNameGenerator.isVehicle(nodeId)) {
            // for (not yet simulated) vehicles:
            // we fetch the latest position from the most recent VehicleUpdates (they may arrived before AdHocCommunicationConfiguration)
            // in case VehicleUpdates (and hence positions) are not there, put the vehicle's config to registeredNodes without position
            VehicleData latestData = fetchVehicleDataFromLastUpdate(nodeId);
            RegisteredNode configuredNode = new RegisteredNode(interaction, latestData != null ? latestData.getProjectedPosition() : null);
            if (latestData != null) {
                addVehicleNodeToSimulation(nodeId, configuredNode, interaction.getTime());
            } else {
                log.debug("Saving Configuration for later insertion as vehicle {} has not moved yet.", nodeId);
<<<<<<< HEAD
=======
                registeredNodes.put(nodeId, configuredNode);
>>>>>>> 445da383
            }
        } else if (registeredNodes.containsKey(nodeId)) {
            // for RSUs, TLs and CSs, Registrations arrive before AdHocCommunicationConfiguration -> they could be added to simulation now
            RegisteredNode registeredNode = registeredNodes.get(nodeId);
            registeredNode.configuration = interaction;
            addRsuNodeToSimulation(nodeId, registeredNode, interaction.getTime());
            registeredNodes.remove(nodeId);
        } else {
<<<<<<< HEAD
            log.debug("Saving Configuration for later registration of vehicle {}", nodeId);
            // if no vehicle is present for this configuration, then we store it for later
            pendingConfigurations.add(interaction);
=======
            log.warn("Got AdHoc configuration for unknown node {}. Ignoring.", nodeId);
        }
    }

    private synchronized VehicleData fetchVehicleDataFromLastUpdate(String vehicleId) {
        if (latestVehicleUpdates == null) {
            return null;
>>>>>>> 445da383
        }
        // see if vehicle was added or updated within the last vehicle update
        Optional<VehicleData> vehicleData = Stream.concat(latestVehicleUpdates.getAdded().stream(), latestVehicleUpdates.getUpdated().stream())
                .filter(v -> v.getName().equals(vehicleId))
                .findFirst();
        return vehicleData.orElse(null);
    }

    private synchronized void addRsuNodeToSimulation(String nodeId, RegisteredNode virtualNode, long time) throws InternalFederateException {
        List<NodeDataContainer> nodesToAdd = new ArrayList<>(); // Prepare a list for adding multiple RSUs
        try {
            if (simulatedNodes.containsInternalId(nodeId)) {
                this.log.warn("RSU with id (internal={}) couldn't be added: name already exists ", nodeId);
            } else {
                int id = simulatedNodes.toExternalId(nodeId);
                nodesToAdd.add(new NodeDataContainer(id, virtualNode.position));  // Add TL to the list
                // Let channel send list and get an acknowledgement
                if (CMD.SUCCESS != ambassadorFederateChannel.writeAddRsuNodeMessage(time, nodesToAdd)) {
                    this.log.error("Could not add new RSU: {}", this.federateAmbassadorChannel.getLastStatusMessage());
                    throw new InternalFederateException(
                            "Error in " + this.federateName + ": " + this.federateAmbassadorChannel.getLastStatusMessage()
                    );
                }
                this.log.info(
                        "Added RSU ID[int= {}, ext={}] at projected position= {} time={}",
                        simulatedNodes.fromExternalId(id), id, virtualNode.position, time
                );
                log.debug("Sending AdHocCommunicationConfiguration for RSU node {}", nodeId);
                sendAdHocCommunicationConfiguration(virtualNode.configuration, time);
            }
        } catch (IOException | InternalFederateException e) {
            this.log.error(e.getMessage(), e);
            throw new InternalFederateException("Could not add new rsu.", e);
        }
    }

    private synchronized void addVehicleNodeToSimulation(String nodeId, RegisteredNode registeredNode, long time) throws InternalFederateException {
        List<NodeDataContainer> nodesToAdd = new ArrayList<>();
        try {
            if (simulatedNodes.containsInternalId(nodeId)) {
                this.log.warn("Vehicle with id(int={}) couldn't be added: name already exists ", nodeId);
            } else {
                int id = simulatedNodes.toExternalId(nodeId);
                nodesToAdd.add(new NodeDataContainer(id, registeredNode.position));
                if (CMD.SUCCESS != ambassadorFederateChannel.writeAddNodeMessage(time, nodesToAdd)) {
                    this.log.error("Could not add new vehicles: {}", this.federateAmbassadorChannel.getLastStatusMessage());
                    throw new InternalFederateException(
                            "Error in " + this.federateName + ": " + this.federateAmbassadorChannel.getLastStatusMessage()
                    );
                }
                this.log.info(
                        "Added vehicle ID[int={}, ext={}] at position={} time={}",
                        simulatedNodes.fromExternalId(id), id, registeredNode.position, time
                );
                log.debug("Sending AdHocCommunicationConfiguration for vehicle node {}.", nodeId);
                sendAdHocCommunicationConfiguration(registeredNode.configuration, time);
            }
        } catch (IOException | InternalFederateException e) {
            this.log.error(e.getMessage(), e);
            throw new InternalFederateException("Could not add new vehicle.", e);
        }
    }

    /**
     * Send a configuration interaction to the vehicle.
     * <br>
     * Hands the configuration interaction data to the channel and logs the event
     *
     * @param interaction interaction containing an AdHocConfiguration
     * @param time        workaround for wrong timestamps when retaining configuration interactions
     */
    private synchronized void sendAdHocCommunicationConfiguration(AdHocCommunicationConfiguration interaction, long time) {
        this.log.debug("Sending radio configuration interaction {} to {}", interaction.getId(), federateName);
        try {
            int interactionId = interaction.getId();
            AdHocConfiguration configuration = interaction.getConfiguration();
            Integer externalId = simulatedNodes.containsInternalId(configuration.getNodeId())
                    ? simulatedNodes.toExternalId(configuration.getNodeId())
                    : null;
            if (externalId != null) {   // If the node is simulated
                if (this.log.isDebugEnabled()) {
                    log.debug(
                            "AdHocCommunicationConfiguration: from node ID[int={}, ext={}], at time = {} channels: [{},{}|{},{}]",
                            configuration.getNodeId(), externalId, time,
                            (configuration.getConf0() != null ? configuration.getConf0().getChannel0() : "null"),
                            (configuration.getConf0() != null ? configuration.getConf0().getChannel1() : "null"),
                            (configuration.getConf1() != null ? configuration.getConf1().getChannel0() : "null"),
                            (configuration.getConf1() != null ? configuration.getConf1().getChannel1() : "null")
                    );
                }
                if (log.isTraceEnabled()) {
                    log.trace("AdHocCommunicationConfiguration: Number of radios: {}", configuration.getRadioMode());
                    if (configuration.getRadioMode() != AdHocConfiguration.RadioMode.OFF) {
                        log.trace("AdHocCommunicationConfiguration: radio0: IP: {}", configuration.getConf0().getNewIP());
                        log.trace("AdHocCommunicationConfiguration: radio0: Subnet: {}", configuration.getConf0().getNewSubnet());
                        log.trace("AdHocCommunicationConfiguration: radio0: Mode: {}", configuration.getConf0().getMode());
                        log.trace("AdHocCommunicationConfiguration: radio0: Channel0: {}", configuration.getConf0().getChannel0());
                        log.trace("AdHocCommunicationConfiguration: radio0: Channel1: {}", configuration.getConf0().getChannel1());
                        if (configuration.getConf0().getNewPower() == -1) {
                            log.trace("AdHocCommunicationConfiguration: radio0: Power set by federate");
                        } else {
                            log.trace("AdHocCommunicationConfiguration: radio0: Power: {} mW", configuration.getConf0().getNewPower());
                        }
                    }
                    if (configuration.getRadioMode() == AdHocConfiguration.RadioMode.DUAL) {
                        log.trace("AdHocCommunicationConfiguration: radio1: IP: {}", configuration.getConf1().getNewIP());
                        log.trace("AdHocCommunicationConfiguration: radio1: Subnet: {}", configuration.getConf1().getNewSubnet());
                        log.trace("AdHocCommunicationConfiguration: radio1: Mode: {}", configuration.getConf1().getMode());
                        log.trace("AdHocCommunicationConfiguration: radio1: Channel0: {}", configuration.getConf1().getChannel0());
                        log.trace("AdHocCommunicationConfiguration: radio1: Channel1: {}", configuration.getConf1().getChannel1());
                        if (configuration.getConf1().getNewPower() == -1) {
                            log.trace("AdHocCommunicationConfiguration: radio1: Power set by federate");
                        } else {
                            log.trace("AdHocCommunicationConfiguration: radio1: Power: {} mW", configuration.getConf1().getNewPower());
                        }
                    }
                }
                // actually write the data to the federate
                if (CMD.SUCCESS != this.ambassadorFederateChannel.writeConfigMessage(time, interactionId, externalId, configuration)) {
                    LoggerFactory.getLogger(this.getClass()).error(
                            "Could not configure node {}s radio: " + this.federateAmbassadorChannel.getLastStatusMessage(),
                            configuration.getNodeId()
                    );
                    throw new InternalFederateException(
                            "Error in " + this.federateName + this.federateAmbassadorChannel.getLastStatusMessage()
                    );
                }
            } else {
                throw new IllegalValueException("Node not simulated: " + configuration.getNodeId());
            }
        } catch (IOException | InternalFederateException | IllegalValueException ex) {
            this.log.error("{} could not configure the radio", ambassadorName);
        }
    }

    @Override
    public boolean isTimeConstrained() {
        return true;
    }

    @Override
    public boolean isTimeRegulating() {
        return true;
    }
}<|MERGE_RESOLUTION|>--- conflicted
+++ resolved
@@ -112,11 +112,6 @@
      * 2. {@link AdHocCommunicationConfiguration}
      */
     private final Map<String, RegisteredNode> registeredNodes;
-
-    /**
-     * Holds adhoc configurations for vehicles which have not been registered yet.
-     */
-    private final List<AdHocCommunicationConfiguration> pendingConfigurations = new ArrayList<>();
 
     /**
      * Holds a BiMap of internal (mosaic) and external (federate) unit ID's ({@code BiMap<String, Integer>}).
@@ -358,11 +353,7 @@
      *
      * @param interaction interaction containing a mapping of added rsu
      */
-<<<<<<< HEAD
-    private synchronized void receiveTypedInteraction(VehicleRegistration interaction) throws InternalFederateException {
-=======
     private synchronized void process(RsuRegistration interaction) {
->>>>>>> 445da383
         this.log.debug(
                 "Add RSU {} at simulation time {} ",
                 interaction.getMapping().getName(),
@@ -373,17 +364,8 @@
             this.log.warn("A RSU with ID {} was already added. Ignoring message.", mapping.getName());
             return;
         }
-<<<<<<< HEAD
-        // Add new virtual vehicle-container without config message or position
-        newVirtualVehicles.put(av.getName(), new VirtualNodeContainer(null, null));
-
-        for (AdHocCommunicationConfiguration pendingConfiguration: new ArrayList<>(pendingConfigurations)) {
-            receiveTypedInteraction(pendingConfiguration);
-        }
-=======
         // Put the new RSU into our list of nodes to be added when AdHoc configuration is received
         registeredNodes.put(mapping.getName(), new RegisteredNode(null, mapping.getPosition().toCartesian()));
->>>>>>> 445da383
     }
 
     /**
@@ -625,12 +607,7 @@
      *
      * @param interaction the AdHoc configuration interaction
      */
-<<<<<<< HEAD
-    protected synchronized void receiveTypedInteraction(AdHocCommunicationConfiguration interaction) throws InternalFederateException {
-        pendingConfigurations.remove(interaction);
-=======
     protected synchronized void process(AdHocCommunicationConfiguration interaction) throws InternalFederateException {
->>>>>>> 445da383
         final String nodeId = interaction.getConfiguration().getNodeId();
         log.debug("Received AdHoc configuration for node {}", nodeId);
         if (simulatedNodes.containsInternalId(nodeId)) {
@@ -647,10 +624,7 @@
                 addVehicleNodeToSimulation(nodeId, configuredNode, interaction.getTime());
             } else {
                 log.debug("Saving Configuration for later insertion as vehicle {} has not moved yet.", nodeId);
-<<<<<<< HEAD
-=======
                 registeredNodes.put(nodeId, configuredNode);
->>>>>>> 445da383
             }
         } else if (registeredNodes.containsKey(nodeId)) {
             // for RSUs, TLs and CSs, Registrations arrive before AdHocCommunicationConfiguration -> they could be added to simulation now
@@ -659,11 +633,6 @@
             addRsuNodeToSimulation(nodeId, registeredNode, interaction.getTime());
             registeredNodes.remove(nodeId);
         } else {
-<<<<<<< HEAD
-            log.debug("Saving Configuration for later registration of vehicle {}", nodeId);
-            // if no vehicle is present for this configuration, then we store it for later
-            pendingConfigurations.add(interaction);
-=======
             log.warn("Got AdHoc configuration for unknown node {}. Ignoring.", nodeId);
         }
     }
@@ -671,7 +640,6 @@
     private synchronized VehicleData fetchVehicleDataFromLastUpdate(String vehicleId) {
         if (latestVehicleUpdates == null) {
             return null;
->>>>>>> 445da383
         }
         // see if vehicle was added or updated within the last vehicle update
         Optional<VehicleData> vehicleData = Stream.concat(latestVehicleUpdates.getAdded().stream(), latestVehicleUpdates.getUpdated().stream())
