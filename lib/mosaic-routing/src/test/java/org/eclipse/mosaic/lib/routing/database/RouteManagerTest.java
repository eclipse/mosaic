/*
 * Copyright (c) 2020 Fraunhofer FOKUS and others. All rights reserved.
 *
 * See the NOTICE file(s) distributed with this work for additional
 * information regarding copyright ownership.
 *
 * This program and the accompanying materials are made available under the
 * terms of the Eclipse Public License 2.0 which is available at
 * http://www.eclipse.org/legal/epl-2.0
 *
 * SPDX-License-Identifier: EPL-2.0
 *
 * Contact: mosaic@fokus.fraunhofer.de
 */

package org.eclipse.mosaic.lib.routing.database;

import static org.junit.Assert.assertEquals;
import static org.junit.Assert.assertFalse;
import static org.junit.Assert.assertNotNull;
import static org.mockito.Mockito.doReturn;
import static org.mockito.Mockito.spy;

import org.eclipse.mosaic.lib.database.Database;
import org.eclipse.mosaic.lib.database.road.Connection;
import org.eclipse.mosaic.lib.database.route.Route;
import org.eclipse.mosaic.lib.objects.vehicle.VehicleRoute;
import org.eclipse.mosaic.lib.routing.CandidateRoute;
import org.eclipse.mosaic.lib.routing.IllegalRouteException;

import org.apache.commons.io.FileUtils;
import org.junit.Before;
import org.junit.Rule;
import org.junit.Test;
import org.junit.rules.TemporaryFolder;

import java.io.File;
import java.io.IOException;
import java.util.ArrayList;
import java.util.Arrays;
import java.util.List;
import java.util.Map;

public class RouteManagerTest {

    @Rule
    public TemporaryFolder folder = new TemporaryFolder();

    private final static String dbFile = "/tiergarten.db";

    private RouteManager instance = null;

    private Database database;

    @Before
    public void setUp() throws IOException {
        final File dbFileCopy = folder.newFile("tiergarten.db");

        FileUtils.copyInputStreamToFile(getClass().getResourceAsStream(dbFile), dbFileCopy);

        database = spy(Database.loadFromFile(dbFileCopy));

        instance = new RouteManager(database);
    }

    @Test
    public void createRouteByCandidateRoute_routeIsComplete() throws IllegalRouteException {
        CandidateRoute candidateRoute = new CandidateRoute(Arrays.asList("27537749", "252864801", "265786533", "252864802"), 0, 0);

        //RUN
        Route route = instance.createRouteByCandidateRoute(candidateRoute);

        List<String> firstNodesOfConnections = new ArrayList<>();
<<<<<<< HEAD
        for (Connection connection : route.getConnections()) {
            firstNodesOfConnections.add(connection.getFrom().getId());
        }
        assertEquals("1", route.getId());
        assertEquals(Arrays.asList("4609243_27537749_252864801", "4609243_252864801_252864802"), route.getConnectionIds());
=======
        for (Edge edge : route.getEdges()) {
            if (edge.getFromNode().equals(edge.getConnection().getFrom())
                    || edge.getFromNode().equals(edge.getConnection().getTo())) {
                firstNodesOfConnections.add(edge.getFromNode().getId());
            }
        }
        assertEquals("1", route.getId());
        assertEquals(Arrays.asList("4609243_27537749_252864801", "4609243_252864801_252864802"), route.getConnectionIds());
        assertEquals(Arrays.asList("4609243_27537749_252864801_27537749", "4609243_252864801_252864802_252864801", "4609243_252864801_252864802_265786533"), route.getEdgeIds());
>>>>>>> eed15e6d

        assertEquals(Arrays.asList("27537749", "252864801"), firstNodesOfConnections);
        assertEquals(candidateRoute.getNodeIdList(), route.getNodeIds());
    }

    @Test
    public void getRouteForRTI_transformationSuccessful() throws IllegalRouteException {
        CandidateRoute candidateRoute = new CandidateRoute(Arrays.asList("27537749", "252864801", "265786533", "252864802"), 0, 0);
        Route route = instance.createRouteByCandidateRoute(candidateRoute);

        //RUN
        VehicleRoute rtiRoute = instance.createRouteForRTI(route);

        assertEquals("1", rtiRoute.getId());
        assertEquals(Arrays.asList("4609243_27537749_252864801", "4609243_252864801_252864802"), rtiRoute.getConnectionIds());
        assertEquals(candidateRoute.getNodeIdList(), rtiRoute.getNodeIds());
        assertEquals(290.5, rtiRoute.getLength(), 0.1d);
    }

    @Test
    public void getRouteForRTI_transformationSuccessful__twoConnectionsWithSameStartEndNode() throws IllegalRouteException {
        CandidateRoute candidateRoute = new CandidateRoute(Arrays.asList("21677261", "21668930", "27537748"), 0, 0);
        Route route = instance.createRouteByCandidateRoute(candidateRoute);

        //RUN
        VehicleRoute rtiRoute = instance.createRouteForRTI(route);

        assertEquals("1", rtiRoute.getId());
        assertEquals(Arrays.asList("32935480_21677261_21668930", "32935480_21668930_27537748"), rtiRoute.getConnectionIds());
        assertEquals(candidateRoute.getNodeIdList(), rtiRoute.getNodeIds());
        assertEquals(291.7, rtiRoute.getLength(), 0.1d);
    }

    @Test
    public void getRouteForRTI_originSumo() throws IllegalRouteException {
        // SETUP
        // override behavior of getImportOrigin to simulate import origin from network file
        doReturn(Database.IMPORT_ORIGIN_SUMO).when(database).getImportOrigin();

        CandidateRoute candidateRoute = new CandidateRoute(Arrays.asList("21677261", "21668930", "27537748"), 0, 0);
        Route route = instance.createRouteByCandidateRoute(candidateRoute);

        //RUN
        VehicleRoute rtiRoute = instance.createRouteForRTI(route);

        assertEquals("1", rtiRoute.getId());
        assertEquals(Arrays.asList("32935480_21677261_21668930", "32935480_21668930_27537748"), rtiRoute.getConnectionIds());
        assertEquals(candidateRoute.getNodeIdList(), rtiRoute.getNodeIds());
        assertEquals(291.7, rtiRoute.getLength(), 0.1d);
    }

    @Test
    public void getRouteForRTI_originSumo() throws IllegalRouteException {
        // SETUP
        // override behavior of getImportOrigin to simulate import origin from network file
        doReturn(Database.IMPORT_ORIGIN_SUMO).when(database).getImportOrigin();

        CandidateRoute candidateRoute = new CandidateRoute(Arrays.asList("27011311", "21677261", "21668930", "27537748"), 0, 0);
        Route route = instance.createRouteByCandidateRoute(candidateRoute);

        //RUN
        VehicleRoute rtiRoute = instance.createRouteForRTI(route);

        assertEquals("1", rtiRoute.getId());
        assertEquals(Arrays.asList("4400154_21487169_21677261", "32935480_21677261_21668930", "32935480_21668930_27537748"), rtiRoute.getEdgeIdList());
        assertEquals(candidateRoute.getNodeIdList(), rtiRoute.getNodeIdList());
        assertEquals(1213.4, rtiRoute.getLength(), 0.1d);
    }

    @Test
    public void getRoutesFromDatabaseForMessage() {

        //RUN
        Map<String, VehicleRoute> routesFromDatabaseForMessage = instance.getRoutesFromDatabaseForMessage();

        assertEquals(1, routesFromDatabaseForMessage.size());
        assertNotNull(routesFromDatabaseForMessage.get("0"));
        assertEquals("0", routesFromDatabaseForMessage.get("0").getId());
        assertEquals(4142.9, routesFromDatabaseForMessage.get("0").getLength(), 0.1d);
        assertFalse(routesFromDatabaseForMessage.get("0").getNodeIds().isEmpty());
        assertFalse(routesFromDatabaseForMessage.get("0").getConnectionIds().isEmpty());

    }
}<|MERGE_RESOLUTION|>--- conflicted
+++ resolved
@@ -71,23 +71,11 @@
         Route route = instance.createRouteByCandidateRoute(candidateRoute);
 
         List<String> firstNodesOfConnections = new ArrayList<>();
-<<<<<<< HEAD
         for (Connection connection : route.getConnections()) {
             firstNodesOfConnections.add(connection.getFrom().getId());
         }
         assertEquals("1", route.getId());
         assertEquals(Arrays.asList("4609243_27537749_252864801", "4609243_252864801_252864802"), route.getConnectionIds());
-=======
-        for (Edge edge : route.getEdges()) {
-            if (edge.getFromNode().equals(edge.getConnection().getFrom())
-                    || edge.getFromNode().equals(edge.getConnection().getTo())) {
-                firstNodesOfConnections.add(edge.getFromNode().getId());
-            }
-        }
-        assertEquals("1", route.getId());
-        assertEquals(Arrays.asList("4609243_27537749_252864801", "4609243_252864801_252864802"), route.getConnectionIds());
-        assertEquals(Arrays.asList("4609243_27537749_252864801_27537749", "4609243_252864801_252864802_252864801", "4609243_252864801_252864802_265786533"), route.getEdgeIds());
->>>>>>> eed15e6d
 
         assertEquals(Arrays.asList("27537749", "252864801"), firstNodesOfConnections);
         assertEquals(candidateRoute.getNodeIdList(), route.getNodeIds());
