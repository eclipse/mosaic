--- conflicted
+++ resolved
@@ -212,12 +212,8 @@
             logDirectory = Paths.get("./log").resolve(testName);
             final Path logConfiguration = prepareLogConfiguration(logDirectory);
 
-<<<<<<< HEAD
             simulation = new MosaicSimulation()
-=======
-            return logError(timeout(() -> new MosaicSimulation()
                     .setWatchdogInterval(watchdogInterval)
->>>>>>> e6fc6ba4
                     .setRuntimeConfiguration(runtimeConfiguration)
                     .setHostsConfiguration(hostsConfiguration)
                     .setLogbackConfigurationFile(logConfiguration)
