/*
 * Copyright (c) 2020 Fraunhofer FOKUS and others. All rights reserved.
 *
 * See the NOTICE file(s) distributed with this work for additional
 * information regarding copyright ownership.
 *
 * This program and the accompanying materials are made available under the
 * terms of the Eclipse Public License 2.0 which is available at
 * http://www.eclipse.org/legal/epl-2.0
 *
 * SPDX-License-Identifier: EPL-2.0
 *
 * Contact: mosaic@fokus.fraunhofer.de
 */

package org.eclipse.mosaic.test;

import static org.junit.Assert.assertEquals;
import static org.junit.Assert.assertNull;
import static org.junit.Assert.assertTrue;

import org.eclipse.mosaic.starter.MosaicSimulation;
import org.eclipse.mosaic.test.junit.LogAssert;
import org.eclipse.mosaic.test.junit.MosaicSimulationRule;

import org.junit.BeforeClass;
import org.junit.ClassRule;
import org.junit.Test;

public class BarnimReleaseIT {

    @ClassRule
    public static MosaicSimulationRule simulationRule = new MosaicSimulationRule().logLevelOverride("DEBUG");

    private static MosaicSimulation.SimulationResult simulationResult;

    @BeforeClass
    public static void runSimulation() {
        simulationResult = simulationRule.executeReleaseScenario("Barnim");
    }

    @Test
    public void executionSuccessful() {
        assertNull(simulationResult.exception);
        assertTrue(simulationResult.success);
    }

    @Test
    public void navigationSuccessful() throws Exception {
        assertEquals(24,
                LogAssert.count(simulationRule, "Navigation.log", ".*Request to switch to new route for vehicle .*")
        );
        assertEquals(14,
                LogAssert.count(simulationRule, "Navigation.log", ".*Change to route [2-9] for vehicle .*")
        );
    }

    @Test
    public void noMissingMethodError() throws Exception {
        assertEquals(0, LogAssert.count(simulationRule, "MOSAIC.log",
                ".*java.lang.Exception: No method found for Configuration root: .* Caused by OutputGenerator .*"
        ));
    }

    @Test
    public void correctUnitRegistrations() throws Exception {
        assertEquals(1, LogAssert.count(simulationRule, "output.csv",
                ".*RSU_REGISTRATION;.*"
        ));
<<<<<<< HEAD
        assertEquals(120, LogAssert.count(simulationRule, "output.csv",
                ".*VEHICLE_REGISTRATION;.*"
        ));
        assertEquals(53, LogAssert.count(simulationRule, "output.csv",
=======
        assertEquals(42, LogAssert.count(simulationRule, "output.csv",
>>>>>>> 0f75e57e
                ".*TRAFFICLIGHT_REGISTRATION;.*"
        ));
        LogAssert.contains(simulationRule, "output.csv", "RSU_REGISTRATION;0;rsu_0;52.65027;13.545;0.0;null;\\[.*\\]");
    }

}<|MERGE_RESOLUTION|>--- conflicted
+++ resolved
@@ -67,14 +67,7 @@
         assertEquals(1, LogAssert.count(simulationRule, "output.csv",
                 ".*RSU_REGISTRATION;.*"
         ));
-<<<<<<< HEAD
-        assertEquals(120, LogAssert.count(simulationRule, "output.csv",
-                ".*VEHICLE_REGISTRATION;.*"
-        ));
-        assertEquals(53, LogAssert.count(simulationRule, "output.csv",
-=======
         assertEquals(42, LogAssert.count(simulationRule, "output.csv",
->>>>>>> 0f75e57e
                 ".*TRAFFICLIGHT_REGISTRATION;.*"
         ));
         LogAssert.contains(simulationRule, "output.csv", "RSU_REGISTRATION;0;rsu_0;52.65027;13.545;0.0;null;\\[.*\\]");
