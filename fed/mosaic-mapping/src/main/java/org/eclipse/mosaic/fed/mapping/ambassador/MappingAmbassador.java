/*
 * Copyright (c) 2020 Fraunhofer FOKUS and others. All rights reserved.
 *
 * See the NOTICE file(s) distributed with this work for additional
 * information regarding copyright ownership.
 *
 * This program and the accompanying materials are made available under the
 * terms of the Eclipse Public License 2.0 which is available at
 * http://www.eclipse.org/legal/epl-2.0
 *
 * SPDX-License-Identifier: EPL-2.0
 *
 * Contact: mosaic@fokus.fraunhofer.de
 */

package org.eclipse.mosaic.fed.mapping.ambassador;

import org.eclipse.mosaic.fed.mapping.config.CMappingAmbassador;
import org.eclipse.mosaic.fed.mapping.config.CPrototype;
import org.eclipse.mosaic.interactions.mapping.VehicleRegistration;
import org.eclipse.mosaic.interactions.mapping.advanced.ScenarioTrafficLightRegistration;
import org.eclipse.mosaic.interactions.mapping.advanced.ScenarioVehicleRegistration;
import org.eclipse.mosaic.lib.math.RandomNumberGenerator;
import org.eclipse.mosaic.lib.util.objects.ObjectInstantiation;
import org.eclipse.mosaic.rti.api.AbstractFederateAmbassador;
import org.eclipse.mosaic.rti.api.FederateExecutor;
import org.eclipse.mosaic.rti.api.IllegalValueException;
import org.eclipse.mosaic.rti.api.Interaction;
import org.eclipse.mosaic.rti.api.InternalFederateException;
import org.eclipse.mosaic.rti.api.parameters.AmbassadorParameter;
import org.eclipse.mosaic.rti.config.CLocalHost.OperatingSystem;

import org.apache.commons.lang3.ObjectUtils;

import java.util.ArrayList;
import java.util.List;
import javax.annotation.Nonnull;

/**
 * The Mapping-Ambassador
 * <p/>
 * The main work is done in the SpawningFramework. The CMappingAmbassador is the
 * class against which the JSON-String will be parsed and contains the whole
 * configuration of the mapping.
 * <p/>
 * In the 3.0 version of the mapping the departures in the db are ignored. The
 * only other data being used is the Traffic Light Information, found in the db.
 */
public class MappingAmbassador extends AbstractFederateAmbassador {

    /**
     * The framework doing the actual work.
     */
    private SpawningFramework framework;

    /**
     * Read the <code>CMappingAmbassador</code> from the configuration.
     */
    private CMappingAmbassador mappingAmbassadorConfiguration;

    /**
     * Pointer to save the {@link ScenarioTrafficLightRegistration} when it arrives too early.
     */
    private ScenarioTrafficLightRegistration scenarioTrafficLightRegistration;

    private RandomNumberGenerator randomNumberGenerator;

    /**
     * Constructor for the {@link MappingAmbassador}.
     *
     * @param ambassadorParameter the {@link AmbassadorParameter}s used for the configuration of the ambassador
     */
    public MappingAmbassador(AmbassadorParameter ambassadorParameter) {
        super(ambassadorParameter);

        try {
            if (!ambassadorParameter.configuration.exists()) {
                throw new IllegalStateException(
                        "Mapping configuration could not be found at " + ambassadorParameter.configuration.getPath()
                );
            }
            mappingAmbassadorConfiguration = new ObjectInstantiation<>(CMappingAmbassador.class, log)
                    .readFile(ambassadorParameter.configuration);
        } catch (InstantiationException e) {
            log.error("Configuration object could not be instantiated: ", e);
            throw new IllegalStateException(e);
        }

    }

    @Override
    protected void processInteraction(Interaction interaction) throws InternalFederateException {
        try {
            log.info("processInteraction(): " + interaction.getClass().getCanonicalName());
            if (interaction.getTypeId().equals(ScenarioTrafficLightRegistration.TYPE_ID)) {
                handleInteraction((ScenarioTrafficLightRegistration) interaction);
            } else if (interaction.getTypeId().equals(ScenarioVehicleRegistration.TYPE_ID)) {
                handleInteraction((ScenarioVehicleRegistration) interaction);
            }
        } catch (Exception e) {
            log.error("Exception", e);
            throw new InternalFederateException(e);
        }
    }

    /**
     * Receive the TL-Interaction and pass it on to the framework.
     *
     * @param interaction The received interaction.
     */
    private void handleInteraction(ScenarioTrafficLightRegistration interaction) {
        log.info("Received TL-Interaction");
        this.scenarioTrafficLightRegistration = interaction;
        if (framework != null) {
            framework.setScenarioTrafficLightRegistration(scenarioTrafficLightRegistration);
        }
    }

    /**
     * Extracts the prototype from the {@link ScenarioVehicleRegistration} message and
     * sends a {@link VehicleRegistration} message with the application list configured
     * in the prototype.
     */
    private void handleInteraction(ScenarioVehicleRegistration scenarioVehicle) throws InternalFederateException {
        if (framework != null) {
            final CPrototype prototype = framework.getPrototypeByName(scenarioVehicle.getVehicleType().getName());
            if (prototype == null) {
                log.debug(
                        "There is no such prototype \"{}\" configured. No application will be mapped for vehicle \"{}\".",
                        scenarioVehicle.getVehicleType().getName(),
                        scenarioVehicle.getId()
                );
                return;
            }
            List<String> applications = prototype.applications == null ? new ArrayList<>() : prototype.applications;
            String group = prototype.group == null ? null : prototype.group;
            if (randomNumberGenerator.nextDouble() >= ObjectUtils.defaultIfNull(prototype.weight, 1.0)) {
                log.debug(
                        "This scenario vehicle \"{}\" of prototype \"{}\" will not be equipped due to a weight condition of {}.",
                        scenarioVehicle.getVehicleType().getName(),
                        scenarioVehicle.getId(),
                        prototype.weight
                );
                applications = new ArrayList<>();
                group = null;
            }

            final VehicleRegistration vehicleRegistration = new VehicleRegistration(
                    scenarioVehicle.getTime(),
                    scenarioVehicle.getName(),
                    group,
                    applications,
                    null,
                   scenarioVehicle.getVehicleType()
            );
            try {
                log.info("Mapping Scenario Vehicle. time={}, name={}, type={}, apps={}",
<<<<<<< HEAD
                        framework.getTime(), scenarioVehicle.getName(), scenarioVehicle.getVehicleType().getName(), prototype.applications);
=======
                        framework.getTime(), scenarioVehicle.getName(), scenarioVehicle.getVehicleTypeId(), applications);
>>>>>>> 76e567b8
                rti.triggerInteraction(vehicleRegistration);
            } catch (Exception e) {
                throw new InternalFederateException(e);
            }
        } else {
            log.warn("No mapping configuration available. Skipping {}", scenarioVehicle.getClass().getSimpleName());
        }
    }

    @Override
    protected void processTimeAdvanceGrant(long time) throws InternalFederateException {
        try {
            framework.timeAdvance(time, rti, randomNumberGenerator);
        } catch (InternalFederateException e) {
            InternalFederateException ex = new InternalFederateException("Error while processing timeAdvanceGrant", e);
            log.error("Error while processing timeAdvanceGrant", ex);
            throw ex;
        }
    }

    @Override
    public void initialize(long startTime, long endTime) throws InternalFederateException {
        super.initialize(startTime, endTime);
        try {
            randomNumberGenerator = rti.createRandomNumberGenerator();

            // Create the extended framework (a condensed representation,
            // enriched with functionality)
            framework = new SpawningFramework(mappingAmbassadorConfiguration, scenarioTrafficLightRegistration, rti, randomNumberGenerator);

            // Send out the VehicleTypesInitialization, publishing information
            // about the different vehicle types in the simulation
            rti.triggerInteraction(framework.generateVehicleTypesInitialization());

            // and register the initial time advance
            rti.requestAdvanceTime(0);
        } catch (IllegalValueException e) {
            InternalFederateException ex = new InternalFederateException(
                    "InvalidValueException while sending out VehicleTypesInitialization(after construction!)", e
            );
            log.error("InvalidValueException while sending out VehicleTypesInitialization(after construction!)", ex);
            throw ex;
        }
    }

    @Nonnull
    @Override
    public FederateExecutor createFederateExecutor(String host, int port, OperatingSystem os) {
        throw new UnsupportedOperationException("Mapping does not support remote startup.");
    }

    @Override
    public void connectToFederate(String host, int port) {
        log.info("connectToFederate()");
    }

    @Override
    public boolean isTimeConstrained() {
        return true;
    }

    @Override
    public boolean isTimeRegulating() {
        return true;
    }
}<|MERGE_RESOLUTION|>--- conflicted
+++ resolved
@@ -151,15 +151,11 @@
                     group,
                     applications,
                     null,
-                   scenarioVehicle.getVehicleType()
+                    scenarioVehicle.getVehicleType()
             );
             try {
                 log.info("Mapping Scenario Vehicle. time={}, name={}, type={}, apps={}",
-<<<<<<< HEAD
-                        framework.getTime(), scenarioVehicle.getName(), scenarioVehicle.getVehicleType().getName(), prototype.applications);
-=======
-                        framework.getTime(), scenarioVehicle.getName(), scenarioVehicle.getVehicleTypeId(), applications);
->>>>>>> 76e567b8
+                        framework.getTime(), scenarioVehicle.getName(), scenarioVehicle.getVehicleType().getName(), applications);
                 rti.triggerInteraction(vehicleRegistration);
             } catch (Exception e) {
                 throw new InternalFederateException(e);
