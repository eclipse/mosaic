/*
 * Copyright (c) 2020 Fraunhofer FOKUS and others. All rights reserved.
 *
 * See the NOTICE file(s) distributed with this work for additional
 * information regarding copyright ownership.
 *
 * This program and the accompanying materials are made available under the
 * terms of the Eclipse Public License 2.0 which is available at
 * http://www.eclipse.org/legal/epl-2.0
 *
 * SPDX-License-Identifier: EPL-2.0
 *
 * Contact: mosaic@fokus.fraunhofer.de
 */

package org.eclipse.mosaic.fed.mapping.ambassador;

import org.eclipse.mosaic.fed.mapping.ambassador.spawning.VehicleTypeSpawner;
import org.eclipse.mosaic.fed.mapping.ambassador.spawning.flow.AbstractSpawningMode;
import org.eclipse.mosaic.fed.mapping.ambassador.spawning.flow.ConstantSpawningMode;
import org.eclipse.mosaic.fed.mapping.ambassador.spawning.flow.GrowAndShrinkSpawningMode;
import org.eclipse.mosaic.fed.mapping.ambassador.spawning.flow.PoissonSpawningMode;
import org.eclipse.mosaic.fed.mapping.ambassador.spawning.flow.SpawningMode;
import org.eclipse.mosaic.fed.mapping.ambassador.spawning.lane.HighwaySpecificLaneIndexSelector;
import org.eclipse.mosaic.fed.mapping.ambassador.spawning.lane.LaneIndexSelector;
import org.eclipse.mosaic.fed.mapping.ambassador.spawning.lane.RoundRobinLaneIndexSelector;
import org.eclipse.mosaic.fed.mapping.ambassador.weighting.DeterministicSelector;
import org.eclipse.mosaic.fed.mapping.ambassador.weighting.StochasticSelector;
import org.eclipse.mosaic.fed.mapping.ambassador.weighting.WeightedSelector;
import org.eclipse.mosaic.fed.mapping.config.CMappingConfiguration;
import org.eclipse.mosaic.fed.mapping.config.CPrototype;
import org.eclipse.mosaic.fed.mapping.config.units.CVehicle;
import org.eclipse.mosaic.interactions.mapping.VehicleRegistration;
import org.eclipse.mosaic.interactions.mapping.advanced.RoutelessVehicleRegistration;
import org.eclipse.mosaic.lib.geo.GeoCircle;
import org.eclipse.mosaic.lib.math.RandomNumberGenerator;
import org.eclipse.mosaic.lib.objects.UnitNameGenerator;
import org.eclipse.mosaic.lib.objects.mapping.OriginDestinationPair;
import org.eclipse.mosaic.lib.objects.vehicle.VehicleDeparture;
import org.eclipse.mosaic.lib.objects.vehicle.VehicleType;
import org.eclipse.mosaic.rti.TIME;
import org.eclipse.mosaic.rti.api.IllegalValueException;
import org.eclipse.mosaic.rti.api.Interaction;
import org.eclipse.mosaic.rti.api.InternalFederateException;

import com.google.common.collect.Iterables;
import org.apache.commons.lang3.ObjectUtils;
import org.apache.commons.lang3.Validate;
import org.apache.commons.lang3.builder.ToStringBuilder;
import org.apache.commons.lang3.builder.ToStringStyle;
import org.slf4j.Logger;
import org.slf4j.LoggerFactory;

import java.util.ArrayList;
import java.util.HashMap;
import java.util.List;
import javax.annotation.Nonnull;

/**
 * Class for traffic stream generation.
 */
public class VehicleFlowGenerator {

    private static final Logger LOG = LoggerFactory.getLogger(VehicleFlowGenerator.class);

    private final RandomNumberGenerator randomNumberGenerator;

    /**
     * List of lanes to be used. The vehicles will be evenly distributed among
     * the given lanes. When no value is given lane zero will be used for all
     * vehicles.
     */
    private final List<Integer> lanes;
    private final LaneIndexSelector laneSelector;
    private final SpawningMode spawningMode;
    private final List<VehicleTypeSpawner> types;
    private final int departureConnectionIndex;
    private final int pos;
    private final String route;
    private final GeoCircle origin;
    private final GeoCircle destination;
    private final OriginDestinationPair odInfo;
    private final String group;
    /**
     * The speed at which the vehicle will depart. Only used by SUMO so far.
     */
    private double departSpeed;
    /**
     * The depart speed mode, where depending on the value, the depart speed behaves as follows.
     *
     * <p>PRECISE = Use the value given in {@link CVehicle#departSpeed}
     * RANDOM = The {@link CVehicle#departSpeed} will be overridden by a random value
     * MAXIMUM = The {@link CVehicle#departSpeed} will be overridden by the max value
     */
    private VehicleDeparture.DepartureSpeedMode departureSpeedMode;
    private VehicleDeparture.LaneSelectionMode laneSelectionMode;
    private long start = 0;
    private long end = Long.MAX_VALUE;

    /**
     * Reference to the selector which will select the next vehicle type to be used.
     */
    private WeightedSelector<VehicleTypeSpawner> selector;
    /**
     * Running variable to determine when the next vehicle has to be spawned.
     */
    private long nextSpawnTime = -1;
    /**
     * Max number of vehicles that should be spawned in this flow.
     * Value of 1 means an individual vehicle, Integer.MAX_VALUE means an endless flow.
     */
    private int maxNumberVehicles;

    /**
     * Constructor for {@link VehicleFlowGenerator} using one vehicle type configuration.
     *
     * @param vehicleConfiguration vehicle spawner configuration
     */
    public VehicleFlowGenerator(CVehicle vehicleConfiguration, @Nonnull RandomNumberGenerator randomNumberGenerator, boolean flowNoise) {

        // Enforce that types are defined
        if (vehicleConfiguration.types == null || vehicleConfiguration.types.isEmpty()) {
            throw new IllegalArgumentException("Missing vehicle type definition in vehicle!");
        }
        this.randomNumberGenerator = randomNumberGenerator;

        // set simple values
        this.departureConnectionIndex = vehicleConfiguration.departConnectionIndex;
        this.pos = vehicleConfiguration.pos;
        this.route = vehicleConfiguration.route;
        this.group = vehicleConfiguration.group;
        this.departSpeed = vehicleConfiguration.departSpeed;
        this.departureSpeedMode = vehicleConfiguration.departSpeedMode;
        this.laneSelectionMode = vehicleConfiguration.laneSelectionMode;
        // If maxNumberVehicles wasn't given in mapping, we assume that it should be an endless flow, so we set it to Integer.MAX_VALUE
        // and handle this case accordingly in the timeAdvance() method
        this.maxNumberVehicles = ObjectUtils.defaultIfNull(vehicleConfiguration.maxNumberVehicles, Integer.MAX_VALUE);

        // create prototypes
        this.types = createPrototypes(vehicleConfiguration);
        // create SpawningMode using given definitions
        this.spawningMode = createSpawningMode(vehicleConfiguration, randomNumberGenerator, flowNoise);
        // create the selector deciding which vehicle is spawned next
        this.selector = createSelector(vehicleConfiguration, randomNumberGenerator);
        // create lane index list
        this.lanes = createLanes(vehicleConfiguration);
        // create lane selector deciding which lane the next vehicle is spawned on
        laneSelector = createLaneSelector(lanes, laneSelectionMode);

        // origin-destination info only if both are given actually set them
        if ((vehicleConfiguration.origin != null) && (vehicleConfiguration.destination != null)) {
            this.origin = vehicleConfiguration.origin;
            this.destination = vehicleConfiguration.destination;
            this.odInfo = new OriginDestinationPair(origin, destination);
        } else {
            this.origin = null;
            this.destination = null;
            this.odInfo = null;
        }

        LOG.debug("New VehicleStreamGenerator created: " + this);
    }

    private List<VehicleTypeSpawner> createPrototypes(CVehicle vehicleConfiguration) {
        List<VehicleTypeSpawner> types = new ArrayList<>();
        for (CPrototype prototypeConfiguration : vehicleConfiguration.types) {
            if (prototypeConfiguration != null) {
                // Generate internal type
                VehicleTypeSpawner vehicleType = new VehicleTypeSpawner(prototypeConfiguration);
                types.add(vehicleType);
            }
        }
        return types;
    }

    /**
     * This method takes all necessary parameters to create a {@link SpawningMode} and
     * returns the definition of that {@link SpawningMode}.
     *
     * @param vehicleConfiguration  the vehicle configuration containing necessary information to determine the {@link SpawningMode}
     * @param randomNumberGenerator the {@link RandomNumberGenerator} to be used, for example to introduce flowNoise
     * @param flowNoise             whether flow noise should be introduced
     * @return the created {@link SpawningMode}
     */
    private SpawningMode createSpawningMode(
            CVehicle vehicleConfiguration, RandomNumberGenerator randomNumberGenerator, boolean flowNoise) {

        CVehicle.SpawningMode spawningMode = vehicleConfiguration.spawningMode;
        long startingTime = (long) vehicleConfiguration.startingTime * TIME.SECOND;
        // if no maxTime was given determine it by dividing the maximum amount of vehicles by the desired flow and adding the start time
        long maxTime;
        if (vehicleConfiguration.maxTime == null) {
            maxTime = (long) (((double) maxNumberVehicles / vehicleConfiguration.targetFlow) * (double) TIME.HOUR)
                    + (long) vehicleConfiguration.startingTime * TIME.SECOND;
        } else {
            maxTime = vehicleConfiguration.maxTime.longValue() * TIME.SECOND;
        }
        double targetFlow = vehicleConfiguration.targetFlow;
        SpawningMode newSpawningMode;
        switch (spawningMode) {
            case GROW:
                newSpawningMode = new AbstractSpawningMode.IncreaseLinear(
                        flowNoise ? randomNumberGenerator : null,
                        startingTime,
                        targetFlow,
                        maxTime
                );
                break;
            case SHRINK:
                newSpawningMode = new AbstractSpawningMode.DecreaseLinear(
                        flowNoise ? randomNumberGenerator : null,
                        startingTime,
                        targetFlow,
                        maxTime
                );
                break;
            case GROW_AND_SHRINK:
                newSpawningMode = new GrowAndShrinkSpawningMode(
                        flowNoise ? randomNumberGenerator : null,
                        startingTime,
                        targetFlow,
                        maxTime,
                        false
                );
                break;
            case GROW_EXPONENTIAL:
                newSpawningMode = new AbstractSpawningMode.IncreaseExponential(
                        flowNoise ? randomNumberGenerator : null,
                        startingTime,
                        targetFlow,
                        maxTime
                );
                break;
            case SHRINK_EXPONENTIAL:
                newSpawningMode = new AbstractSpawningMode.DecreaseExponential(
                        flowNoise ? randomNumberGenerator : null,
                        startingTime,
                        targetFlow,
                        maxTime
                );
                break;
            case GROW_AND_SHRINK_EXPONENTIAL:
                newSpawningMode = new GrowAndShrinkSpawningMode(
                        flowNoise ? randomNumberGenerator : null,
                        startingTime,
                        targetFlow,
                        maxTime,
                        true
                );
                break;
            case POISSON:
                newSpawningMode = new PoissonSpawningMode(
                        randomNumberGenerator,
                        startingTime,
                        targetFlow,
                        maxTime
                );
                break;
            case CONSTANT:
            default:
                newSpawningMode = new ConstantSpawningMode(
                        flowNoise ? randomNumberGenerator : null,
                        startingTime,
                        targetFlow,
                        maxTime
                );
        }
        return newSpawningMode;
    }

    private WeightedSelector<VehicleTypeSpawner> createSelector(
            CVehicle vehicleConfiguration, RandomNumberGenerator randomNumberGenerator) {
        if (types.size() == 1) {
            selector = () -> Iterables.getOnlyElement(types);
        } else if (vehicleConfiguration.deterministic) {
            selector = new DeterministicSelector<>(types, randomNumberGenerator);
        } else {
            selector = new StochasticSelector<>(types, randomNumberGenerator);
        }
        return selector;
    }

    private List<Integer> createLanes(CVehicle vehicleConfiguration) {
        List<Integer> lanes = new ArrayList<>();
        if (vehicleConfiguration.lanes != null) {
            for (Integer laneIdx : vehicleConfiguration.lanes) {
                if (laneIdx != null) {
                    lanes.add(laneIdx);
                }
            }
        }
        // if no lanes were given just use lane index 0
        if (lanes.isEmpty()) {
            lanes.add(0);
        }
        return lanes;
    }

    private LaneIndexSelector createLaneSelector(List<Integer> lanes, VehicleDeparture.LaneSelectionMode laneSelectionMode) {
        switch (laneSelectionMode) {
            case DEFAULT:
            case ROUNDROBIN:
                return new RoundRobinLaneIndexSelector(lanes);
            case ROUNDROBIN_HIGHWAY:
                return new HighwaySpecificLaneIndexSelector(lanes);
            default:
                // return invalid lane index -1 and let the traffic simulator decide based on traffic condition
                return (type) -> -1;
        }
    }

    void configure(CMappingConfiguration mappingParameterizationConfiguration) {
        if (mappingParameterizationConfiguration.start != null) {
            this.start = Double.valueOf(mappingParameterizationConfiguration.start * TIME.SECOND).longValue();
        }
        if (mappingParameterizationConfiguration.end != null) {
            this.end = Double.valueOf(mappingParameterizationConfiguration.end * TIME.SECOND).longValue();
        }
        Validate.isTrue(this.end > this.start);
    }

    void fillInPrototype(SpawningFramework framework) {
        for (VehicleTypeSpawner vehicleTypeSpawner : types) {
            CPrototype prototypeConfiguration = framework.getPrototypeByName(vehicleTypeSpawner.getPrototype());
            if (prototypeConfiguration == null) {
                continue;
            }
            vehicleTypeSpawner.fillInPrototype(prototypeConfiguration);
        }
    }

    void collectVehicleTypes(HashMap<String, VehicleType> types) {
        for (VehicleTypeSpawner vehicleTypeSpawner : this.types) {
            String key = vehicleTypeSpawner.getPrototype();
            if (types.containsKey(key) && (vehicleTypeSpawner.convertType().equals(types.get(key)))) {
                continue;
            }
            if ((key == null) || types.containsKey(key)) {
                key = UnitNameGenerator.nextPrototypeName(vehicleTypeSpawner.getPrototype());
                vehicleTypeSpawner.setPrototype(key);
            }
            types.put(key, vehicleTypeSpawner.convertType());
            LOG.trace("Registering Vehicle Type: " + key + ": " + types.get(key));
        }
    }

    /**
     * This contains the main logic of vehicle spawning.
     *
     * @param framework the {@link SpawningFramework} handling the time advance
     * @return true if there is no more vehicles to spawn or max time reached, thus the vehicle spawner can be removed
     * @throws InternalFederateException thrown if time advance couldn't be completed successfully
     */
    boolean timeAdvance(SpawningFramework framework) throws InternalFederateException {
        // to reduce load, first handle everything that might stop execution
        // =================================================================
        if (!spawningMode.isSpawningActive(framework.getTime())) {
            return true;
        }
        // if there are no more vehicles left to be spawned: destroy
        // note that numbers below zero will lead to the number being ignored
        if (maxNumberVehicles == 0) {
            return true;
        }
        // now determine if a vehicle has to be spawned
        // =================================================================
        // init some variables on the first time advance
        if (nextSpawnTime == -1) {
            nextSpawnTime = spawningMode.getNextSpawningTime(framework.getTime());
            try {
                framework.getRti().requestAdvanceTime(nextSpawnTime);
            } catch (IllegalValueException e) {
                LOG.error("Exception while requesting time advance in VehicleStreamGenerator.timeAdvance()", e);
                throw new InternalFederateException("Exception while requesting time advance in VehicleStreamGenerator.timeAdvance()", e);
            }
        }
        // check if we really need to spawn something right now
        if (nextSpawnTime != framework.getTime()) {
            return false;
        }

        nextSpawnTime = spawningMode.getNextSpawningTime(framework.getTime());
        try {
            framework.getRti().requestAdvanceTime(nextSpawnTime);
        } catch (IllegalValueException e) {
            LOG.error("Exception in VehicleStreamGenerator.timeAdvance()", e);
            throw new InternalFederateException("Exception in VehicleStreamGenerator.timeAdvance()", e);
        }

        // If maxNumberVehicles wasn't given in mapping, we assume that it should be an endless flow, so
        // we set it to Integer.MAX_VALUE and don't reduce the max number of vehicles in this case
        if (maxNumberVehicles > 0 && maxNumberVehicles != Integer.MAX_VALUE) {
            maxNumberVehicles--;
        }

        LOG.debug("TimerCall Spawner. Time=" + framework.getTime() + ", nextTime=" + nextSpawnTime);

        // determine the type of the vehicle to spawn by use of the selector
        // (either deterministic or stochastic, determined in constructor)
        VehicleTypeSpawner type = selector.nextItem();
        String name = UnitNameGenerator.nextVehicleName();


        createVehicle(framework, name, group, laneSelector.nextLane(type), type);

        return false;
    }

    private boolean notInTimeFrame(long time) {
        return time < start || time >= end;
    }

    private void createVehicle(SpawningFramework framework, String name, String group, int lane, VehicleTypeSpawner type)
            throws InternalFederateException {

        if (notInTimeFrame(framework.getTime())) {
            LOG.info("Omit vehicle spawner at time {} (not in time span)", framework.getTime());
            return;
        }
        // if no group is defined in vehicle definition take group declared in prototype
        group = ObjectUtils.defaultIfNull(group, type.getGroup());

        VehicleDeparture vehicleDeparture = new VehicleDeparture.Builder(route)
                .departureLane(laneSelectionMode, lane, pos)
                .departureConnection(departureConnectionIndex)
                .departureSpeed(departureSpeedMode, departSpeed)
                .create();

        Interaction interaction;
        if (origin != null) {
            interaction = new RoutelessVehicleRegistration(
                    framework.getTime(), name, group, type.getAppList(), vehicleDeparture, type.convertType(), odInfo
            );
        } else {
            interaction = new VehicleRegistration(framework.getTime(), name, group, type.getAppList(), vehicleDeparture,
                    type.convertTypeAndVaryParameters(randomNumberGenerator)
            );
        }

        try {
<<<<<<< HEAD
            LOG.info("Creating Vehicle. time={}, name={}, route={}, laneSelectionMode={}, lane={}, pos={}, type={}, departSpeed={}, apps={}",
                    framework.getTime(), name, route, laneSelectionMode, lane, pos, type, departSpeed, type.getAppList());
=======
            LOG.info("Creating Vehicle. time={}, name={}, route={}, laneSelectionMode={}, lane={}, departureConnectionIndex{}, pos={}, "
                            + "type={}, departSpeed={}",
                    framework.getTime(), name, route, laneSelectionMode, lane, departureConnectionIndex, pos, type, departSpeed);
>>>>>>> f35de9fd
            framework.getRti().triggerInteraction(interaction);
        } catch (IllegalValueException e) {
            LOG.error("Couldn't send an {} interaction in VehicleStreamGenerator.timeAdvance()", interaction.getTypeId(), e);
            throw new InternalFederateException("Exception in VehicleStreamGenerator.timeAdvance()", e);
        }
    }

    @Override
    public String toString() {
        return new ToStringBuilder(this, ToStringStyle.SHORT_PREFIX_STYLE)
                .append("spawningMode", spawningMode)
                .append("lanes", lanes)
                .append("types", types)
                .append("departureConnectionIndex", departureConnectionIndex)
                .append("pos", pos)
                .append("departSpeed", departSpeed)
                .append("route", route)
                .append("group", group)
                .append("origin", origin)
                .append("destination", destination)
                .append("odInfo", odInfo)
                .toString();
    }
}<|MERGE_RESOLUTION|>--- conflicted
+++ resolved
@@ -438,14 +438,9 @@
         }
 
         try {
-<<<<<<< HEAD
-            LOG.info("Creating Vehicle. time={}, name={}, route={}, laneSelectionMode={}, lane={}, pos={}, type={}, departSpeed={}, apps={}",
-                    framework.getTime(), name, route, laneSelectionMode, lane, pos, type, departSpeed, type.getAppList());
-=======
             LOG.info("Creating Vehicle. time={}, name={}, route={}, laneSelectionMode={}, lane={}, departureConnectionIndex{}, pos={}, "
-                            + "type={}, departSpeed={}",
-                    framework.getTime(), name, route, laneSelectionMode, lane, departureConnectionIndex, pos, type, departSpeed);
->>>>>>> f35de9fd
+                            + "type={}, departSpeed={}, apps={}",
+                    framework.getTime(), name, route, laneSelectionMode, lane, departureConnectionIndex, pos, type, departSpeed, type.getAppList());
             framework.getRti().triggerInteraction(interaction);
         } catch (IllegalValueException e) {
             LOG.error("Couldn't send an {} interaction in VehicleStreamGenerator.timeAdvance()", interaction.getTypeId(), e);
