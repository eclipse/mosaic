/*
 * Copyright (c) 2020 Fraunhofer FOKUS and others. All rights reserved.
 *
 * See the NOTICE file(s) distributed with this work for additional
 * information regarding copyright ownership.
 *
 * This program and the accompanying materials are made available under the
 * terms of the Eclipse Public License 2.0 which is available at
 * http://www.eclipse.org/legal/epl-2.0
 *
 * SPDX-License-Identifier: EPL-2.0
 *
 * Contact: mosaic@fokus.fraunhofer.de
 */

package org.eclipse.mosaic.fed.cell.ambassador;

import org.eclipse.mosaic.fed.cell.chain.ChainManager;
import org.eclipse.mosaic.fed.cell.config.CCell;
import org.eclipse.mosaic.fed.cell.config.CNetwork;
import org.eclipse.mosaic.fed.cell.config.CRegion;
import org.eclipse.mosaic.fed.cell.config.model.CNetworkProperties;
import org.eclipse.mosaic.fed.cell.config.util.ConfigurationReader;
import org.eclipse.mosaic.fed.cell.data.ConfigurationData;
import org.eclipse.mosaic.fed.cell.data.SimulationData;
import org.eclipse.mosaic.fed.cell.utility.HandoverUtility;
import org.eclipse.mosaic.fed.cell.utility.RegionUtility;
import org.eclipse.mosaic.fed.cell.viz.BandwidthMeasurementManager;
import org.eclipse.mosaic.interactions.communication.CellularCommunicationConfiguration;
import org.eclipse.mosaic.interactions.communication.CellularHandoverUpdates;
import org.eclipse.mosaic.interactions.communication.V2xMessageTransmission;
import org.eclipse.mosaic.interactions.mapping.ChargingStationRegistration;
import org.eclipse.mosaic.interactions.mapping.RsuRegistration;
import org.eclipse.mosaic.interactions.mapping.ServerRegistration;
import org.eclipse.mosaic.interactions.mapping.TmcRegistration;
import org.eclipse.mosaic.interactions.mapping.TrafficLightRegistration;
import org.eclipse.mosaic.interactions.traffic.VehicleUpdates;
import org.eclipse.mosaic.lib.geo.CartesianPoint;
import org.eclipse.mosaic.lib.math.RandomNumberGenerator;
import org.eclipse.mosaic.lib.objects.UnitNameGenerator;
import org.eclipse.mosaic.lib.objects.communication.CellConfiguration;
import org.eclipse.mosaic.lib.objects.communication.HandoverInfo;
import org.eclipse.mosaic.lib.objects.mapping.ChargingStationMapping;
import org.eclipse.mosaic.lib.objects.mapping.RsuMapping;
import org.eclipse.mosaic.lib.objects.mapping.ServerMapping;
import org.eclipse.mosaic.lib.objects.mapping.TmcMapping;
import org.eclipse.mosaic.lib.objects.mapping.TrafficLightMapping;
import org.eclipse.mosaic.lib.objects.vehicle.VehicleData;
import org.eclipse.mosaic.rti.TIME;
import org.eclipse.mosaic.rti.api.AbstractFederateAmbassador;
import org.eclipse.mosaic.rti.api.Interaction;
import org.eclipse.mosaic.rti.api.InternalFederateException;
import org.eclipse.mosaic.rti.api.parameters.AmbassadorParameter;

import com.google.common.collect.Lists;
import org.apache.commons.lang3.ObjectUtils;
import org.apache.commons.lang3.Validate;

import java.io.File;
import java.util.ArrayList;
import java.util.HashMap;
import java.util.List;
import java.util.Map;
import java.util.Optional;
import java.util.concurrent.atomic.AtomicReference;
import java.util.stream.Stream;

/**
 * Ambassador for the Cell network simulator which handles the interaction with Eclipse MOSAIC.
 */
public class CellAmbassador extends AbstractFederateAmbassador {

    /**
     * Reference to SimulationData singleton.
     * For updating simData (mainly time and mobility information)
     * during runtime with information from Eclipse MOSAIC
     */
    private final SimulationData simData = SimulationData.INSTANCE;

    /**
     * Reference to ChainManager.
     * As entry point of cell message transmission.
     */
    private ChainManager chainManager;

    /**
     * Entities to be added to SimData as soon they configure cellular communication.
     * These entities should all be stationary, including RSUs, TrafficLights and ChargingStations.
     */
    private final Map<String, CartesianPoint> registeredEntities = new HashMap<>();

    /**
     * A map of registered servers and their properties, which are position-less (in terms of radio cells)
     * as they are treated as being located in the internet.
     */
    private final Map<String, CNetworkProperties> registeredServers = new HashMap<>();

    /**
     * Vehicles to be added to {@link #simData} as soon as they configure cellular communication AND have moved in traffic simulation.
     */
    private final Map<String, AtomicReference<CellConfiguration>> registeredVehicles = new HashMap<>();

<<<<<<< HEAD
    private final List<CellularCommunicationConfiguration> pendingConfigurations = new ArrayList<>();

    private BandwidthMeasurementManager bandwidthMeasurementManager;

=======
>>>>>>> 445da383
    /**
     * Store latest {@link VehicleUpdates} as they may be needed twice after enabling cell modules for vehicles.
     */
    private VehicleUpdates latestVehicleUpdates;

    /**
     * Manager for detailed statistic of network load (e.g. of Upstream and Downstream) in individual regions / cells.
     */
    private BandwidthMeasurementManager bandwidthMeasurementManager;

    /**
     * Constructor for the Cell Ambassador.
     *
     * @param ambassadorParameter the parameters for the ambassador
     */
    public CellAmbassador(AmbassadorParameter ambassadorParameter) {
        super(ambassadorParameter);
    }

    @Override
    public void initialize(long startTime, long endTime) throws InternalFederateException {
        log.info("Start Cell");

        readConfigurations();

        final RandomNumberGenerator rng = rti.createRandomNumberGenerator();

        chainManager = new ChainManager(rti, rng, ambassadorParameter);

        initializeBandwidthMeasurements();

        log.info("Finished Initialization, waiting for Interactions...");
    }

    private void initializeBandwidthMeasurements() {
        bandwidthMeasurementManager = new BandwidthMeasurementManager(log);
        bandwidthMeasurementManager.createStreamListener(chainManager);
    }

    /**
     * Digest the cell-configs in network.json and regions.json before the simulation starts.
     */
    private void readConfigurations() throws InternalFederateException {
        log.debug("Read Cell Configuration");

        if (log.isTraceEnabled()) {
            log.trace("Opening cell configuration file {}", ambassadorParameter.configuration);
        }

        CCell cellConfig = ConfigurationReader.importCellConfig(ambassadorParameter.configuration.getAbsolutePath());

        log.debug("Read Cell Network Configuration");
        String networkConfigurationPath = ambassadorParameter.configuration.getParent()
                + File.separator
                + cellConfig.networkConfigurationFile;

        if (log.isTraceEnabled()) {
            log.trace("Opening configuration file as network configuration {}", networkConfigurationPath);
        }

        CNetwork networkConfig = ConfigurationReader.importNetworkConfig(networkConfigurationPath);

        log.info("Using network config:");
        log.info(networkConfig.toString());

        // Read the region configuration file
        log.debug("Read Cell Region Configuration");
        String regionConfigurationPath = ambassadorParameter.configuration.getParent()
                + File.separator
                + cellConfig.regionConfigurationFile;

        if (log.isTraceEnabled()) {
            log.trace("Opening configuration file {}", regionConfigurationPath);
        }

        CRegion regionConfig = ConfigurationReader.importRegionConfig(regionConfigurationPath);

        log.info("Using region config:");
        log.info(regionConfig.toString());

        // This *has* to be done (set the configuration references for the cell models)
        ConfigurationData.INSTANCE.setCellConfig(cellConfig);
        ConfigurationData.INSTANCE.setNetworkConfig(networkConfig);
        ConfigurationData.INSTANCE.setRegionConfig(regionConfig);

        // Initialize spatial index for fast region lookup
        RegionUtility.initializeRegionsIndex(regionConfig.regions);
    }

    @Override
    public void finishSimulation() {
        log.info("FinishSimulation");
        chainManager.printStatistics();
        bandwidthMeasurementManager.finish();
    }

    @Override
    protected void processTimeAdvanceGrant(long time) {
        log.trace("ProcessTimeAdvanceGrant at t={}", TIME.format(time));
        chainManager.advanceTime(time);
    }

    @Override
    protected void processInteraction(Interaction interaction) throws InternalFederateException {
        if (this.log.isDebugEnabled()) {
            this.log.debug("ProcessInteraction {} at t={}", interaction.getTypeId(), TIME.format(interaction.getTime()));
        }

        // Process interactions as usual in all communication simulators
        if (interaction.getTypeId().equals(RsuRegistration.TYPE_ID)) {
            process((RsuRegistration) interaction);
        } else if (interaction.getTypeId().equals(TrafficLightRegistration.TYPE_ID)) {
            process((TrafficLightRegistration) interaction);
        } else if (interaction.getTypeId().equals(ChargingStationRegistration.TYPE_ID)) {
            process((ChargingStationRegistration) interaction);
        } else if (interaction.getTypeId().equals(ServerRegistration.TYPE_ID)) {
            process((ServerRegistration) interaction);
        } else if (interaction.getTypeId().equals(TmcRegistration.TYPE_ID)) {
            process((TmcRegistration) interaction);
        } else if (interaction.getTypeId().equals(VehicleUpdates.TYPE_ID)) {
            process((VehicleUpdates) interaction);
        } else if (interaction.getTypeId().equals(CellularCommunicationConfiguration.TYPE_ID)) {
            process((CellularCommunicationConfiguration) interaction);
        } else if (interaction.getTypeId().equals(V2xMessageTransmission.TYPE_ID)) {
            // Communication dependent (cell) interactions go directly through the chainManager
            chainManager.startEvent((V2xMessageTransmission) interaction);
        }
    }

    /**
<<<<<<< HEAD
     * Registers the cell configuration for vehicles the position has to be set as well
     * before the vehicle can be considered for the cell simulation.
     * Hence, the configuration is stored in {@link #registeredVehicles}.
     *
     * @param interaction Interaction to configure the cell communication node.
     */
    private void process(CellularCommunicationConfiguration interaction) throws InternalFederateException {
        Validate.notNull(interaction.getConfiguration(), "CellConfiguration is null");
        long interactionTime = interaction.getTime();
        CellConfiguration cellConfiguration = interaction.getConfiguration();

        cellConfiguration.setBitrates(
                ObjectUtils.defaultIfNull(
                        cellConfiguration.getMaxDownlinkBitrate(),
                        ConfigurationData.INSTANCE.getNetworkConfig().defaultDownlinkCapacity
                ),
                ObjectUtils.defaultIfNull(
                        cellConfiguration.getMaxUplinkBitrate(),
                        ConfigurationData.INSTANCE.getNetworkConfig().defaultUplinkCapacity
                )
        );

        pendingConfigurations.remove(interaction);

        final String nodeId = cellConfiguration.getNodeId();
        final boolean isVehicle = registeredVehicles.containsKey(nodeId);
        Optional<HandoverInfo> handoverInfo = Optional.empty();
        if (!cellConfiguration.isEnabled()) {
            handoverInfo = disableCellForNode(nodeId);
            if (isVehicle) {
                // keep the vehicle in the registeredVehicles map since it could enable the cell module again
                // the update cell configuration has the cell module disabled
                registeredVehicles.get(nodeId).set(cellConfiguration);
            }
            log.info(
                    "Disabled Cell Communication for "
                            + (isVehicle ? "vehicle" : "entity")
                            + "={}, t={}", nodeId, TIME.format(interactionTime)
            );
        } else {
            if (isVehicle) { // handle vehicles
                handoverInfo = handleVehicleCellConfiguration(nodeId, cellConfiguration, interactionTime);
            } else if (registeredEntities.containsKey(nodeId)) { // handle stationary entities
                handleEntityCellConfiguration(nodeId, cellConfiguration, interactionTime);
            } else if (registeredServers.containsKey(nodeId)) { // handle servers
                handleServerCellConfiguration(nodeId, cellConfiguration, interactionTime);
            } else {
                pendingConfigurations.add(interaction);
                return;
            }
        }
        handoverInfo.ifPresent((handover) -> {
            List<HandoverInfo> handoverInfos = Lists.newArrayList(handover);
            CellularHandoverUpdates handoverUpdatesInteraction = new CellularHandoverUpdates(interactionTime, handoverInfos);
            chainManager.sendInteractionToRti(handoverUpdatesInteraction);
        });
    }

    /**
     * Registers the new vehicle in the cell simulation.
     * The cell configuration and the position have not been set yet.
     *
     * @param vehicleRegistration vehicle to be added to the cell simulation.
     */
    private void process(VehicleRegistration vehicleRegistration) throws InternalFederateException {
        VehicleMapping veh = vehicleRegistration.getMapping();
        registeredVehicles.put(veh.getName(), new AtomicReference<>(null));
        log.debug("Registered VEH (id={}, with app(s)={}) for later adding upon VehicleUpdates, t={}",
                veh.getName(), veh.getApplications(),
                TIME.format(vehicleRegistration.getTime()));
        for (CellularCommunicationConfiguration pendingConfiguration : new ArrayList<>(pendingConfigurations)) {
            process(pendingConfiguration);
        }
    }

    /**
=======
>>>>>>> 445da383
     * Registers the new Road Side Unit (RSU) in the cell simulation and
     * the geographic position will be initialized as cartesian.
     *
     * @param rsuRegistration Road Side Unit (RSU) object to be added to the cell simulation.
     */
    private void process(RsuRegistration rsuRegistration) {
        RsuMapping rsu = rsuRegistration.getMapping();
        if (rsu.hasApplication()) {
            CartesianPoint cartesianPosition = rsu.getPosition().toCartesian();
            registeredEntities.put(rsu.getName(), cartesianPosition);
            if (log.isDebugEnabled()) {
                log.debug("Added RSU (id={}, with app(s)={}) at position={}, t={}",
                        rsu.getName(), rsu.getApplications(), rsu.getPosition(),
                        TIME.format(rsuRegistration.getTime()));
            }
        } else {
            if (log.isDebugEnabled()) {
                log.debug("RSU (id={}) has NO application and is ignored in "
                        + "communication simulation", rsu.getName());
            }
        }
    }

    /**
     * Registers the new Traffic light in the cell simulation while transforming
     * the geographic coordinates into the corresponding cartesian coordinates.
     *
     * @param trafficLightRegistration Traffic light object to be added to the cell simulation.
     */
    private void process(TrafficLightRegistration trafficLightRegistration) {
        TrafficLightMapping tls = trafficLightRegistration.getMapping();
        if (tls.hasApplication()) {
            CartesianPoint cartesianPosition = tls.getPosition().toCartesian();
            registeredEntities.put(tls.getName(), cartesianPosition);
            if (log.isDebugEnabled()) {
                log.debug("Added TL (id={}, with app(s)={}) at position={}, t={}",
                        tls.getName(), tls.getApplications(), tls.getPosition(),
                        TIME.format(trafficLightRegistration.getTime()));
            }
        } else {
            if (log.isDebugEnabled()) {
                log.debug("TL (id={}) has NO application and is ignored in "
                        + "communication simulation", tls.getName());
            }
        }
    }

    /**
     * Registers the new Charging Stations with its applications in the cell simulation while
     * transforming the geographic coordinates into the corresponding cartesian coordinates.
     *
     * @param chargingStationRegistration Charging Station object to be added to the cell simulation.
     */
    private void process(ChargingStationRegistration chargingStationRegistration) {
        ChargingStationMapping cs = chargingStationRegistration.getMapping();
        if (cs.hasApplication()) {
            CartesianPoint cartesianPosition = cs.getPosition().toCartesian();
            registeredEntities.put(cs.getName(), cartesianPosition);
            if (log.isDebugEnabled()) {
                log.debug("Added CS (id={}, with app(s)={}) at position={}, t={}",
                        cs.getName(), cs.getApplications(), cs.getPosition(),
                        TIME.format(chargingStationRegistration.getTime()));
            }
        } else {
            if (log.isDebugEnabled()) {
                log.debug("CS (id={}) has NO application and is ignored in "
                        + "communication simulation", cs.getName());
            }
        }
    }

    /**
     * Registers the new Internet-Server in the cell simulation.
     *
     * @param serverRegistration TMC object to be added to the cell simulation.
     */
    private void process(ServerRegistration serverRegistration) {
        ServerMapping server = serverRegistration.getMapping();
        // only register servers that have applications and the group parameter set
        if (server.hasApplication() && server.getGroup() != null) {
            registerServer(server.getName(), server.getGroup());

            if (log.isDebugEnabled()) {
                log.debug("Added Server (id={}, with app(s)={}), t={}",
                        server.getName(), server.getApplications(),
                        TIME.format(serverRegistration.getTime()));
            }
        } else {
            if (log.isDebugEnabled()) {
                log.debug("Server (id={}) has NO application or group and is ignored in "
                        + "communication simulation", server.getName());
            }
        }
    }

    /**
     * Registers the new Traffic Management Center (TMC) as position-less server in the cell simulation.
     *
     * @param tmcRegistration TMC object to be added to the cell simulation.
     */
    private void process(TmcRegistration tmcRegistration) {
        TmcMapping tmc = tmcRegistration.getMapping();
        if (tmc.hasApplication()) {
            registerServer(tmc.getName(), tmc.getGroup());
            if (log.isDebugEnabled()) {
                log.debug("Added Server (TMC) (id={}, with app(s)={}), t={}",
                        tmc.getName(), tmc.getApplications(),
                        TIME.format(tmcRegistration.getTime()));
            }
        } else {
            if (log.isDebugEnabled()) {
                log.debug("Server (TMC) (id={}) has NO application and is ignored in "
                        + "communication simulation", tmc.getName());
            }
        }
    }

    /**
     * Register any vehicle updates in the cell simulation and store all vehicle data in a {@link HandoverInfo} list
     * contains the nodeID, previous and current region.
     *
     * @param vehicleUpdates Vehicle movement object
     */
    private void process(VehicleUpdates vehicleUpdates) throws InternalFederateException {
        latestVehicleUpdates = vehicleUpdates;

        List<HandoverInfo> handovers = new ArrayList<>();

        for (VehicleData added : vehicleUpdates.getAdded()) {
            if (isVehicleCellEnabled(added)) {
                Optional<HandoverInfo> handoverInfo = registerOrUpdateVehicle(vehicleUpdates.getTime(), added);
                handoverInfo.ifPresent(handovers::add);
            }
        }
        for (VehicleData updated : vehicleUpdates.getUpdated()) {
            if (isVehicleCellEnabled(updated)) {
                Optional<HandoverInfo> handoverInfo = registerOrUpdateVehicle(vehicleUpdates.getTime(), updated);
                handoverInfo.ifPresent(handovers::add);
            }
        }

        for (String removed : vehicleUpdates.getRemovedNames()) {
            unregisterVehicle(vehicleUpdates.getTime(), removed).ifPresent(handovers::add);
        }

        if (log.isTraceEnabled()) {
            log.trace("Regionstatus at t={}",
                    TIME.format(vehicleUpdates.getTime()));
            for (CNetworkProperties region : RegionUtility.getAllRegions(true, false)) {
                log.trace(" \"{}\" contains the node(s) {}",
                        region.id, RegionUtility.getNodesForRegion(region));
            }
        }

        if (handovers.size() > 0) {
            CellularHandoverUpdates handoverUpdatesMessage = new CellularHandoverUpdates(vehicleUpdates.getTime(), handovers);
            chainManager.sendInteractionToRti(handoverUpdatesMessage);
        }
    }

    /**
     * Configure the cellModule of a node (enable, disable or change parameters).
     * For vehicles, the position has to be set as well before the vehicle can be considered for the cell simulation.
     * Hence, the configuration is stored in {@link #registeredVehicles}.
     *
     * @param interaction Interaction to configure the cell communication node.
     */
    private void process(CellularCommunicationConfiguration interaction) throws InternalFederateException {
        Validate.notNull(interaction.getConfiguration(), "CellConfiguration is null");
        long interactionTime = interaction.getTime();
        CellConfiguration cellConfiguration = interaction.getConfiguration();

        cellConfiguration.setBitrates(
                ObjectUtils.defaultIfNull(
                        cellConfiguration.getMaxDownlinkBitrate(),
                        ConfigurationData.INSTANCE.getNetworkConfig().defaultDownlinkCapacity
                ),
                ObjectUtils.defaultIfNull(
                        cellConfiguration.getMaxUplinkBitrate(),
                        ConfigurationData.INSTANCE.getNetworkConfig().defaultUplinkCapacity
                )
        );

        final String nodeId = cellConfiguration.getNodeId();
        final boolean isVehicle = UnitNameGenerator.isVehicle(nodeId);

        Optional<HandoverInfo> handoverInfo = Optional.empty();
        if (cellConfiguration.isEnabled()) {
            if (isVehicle) { // handle vehicles
                handoverInfo = handleVehicleCellConfiguration(nodeId, cellConfiguration, interactionTime);
            } else if (registeredEntities.containsKey(nodeId)) { // handle stationary entities
                handleEntityCellConfiguration(nodeId, cellConfiguration, interactionTime);
            } else if (registeredServers.containsKey(nodeId)) { // handle servers (nodes in Internet, w/o radio region)
                handleServerCellConfiguration(nodeId, cellConfiguration, interactionTime);
            } else {
                if (cellConfiguration.isEnabled()) {
                    throw new InternalFederateException(
                            "Cell Ambassador: Cannot activate Cell module for \"" + nodeId + "\" because the id is unknown"
                    );
                } else {
                    log.debug("Tried to deactivate the Cell module for a node with the unknown id: {}", nodeId);
                }
            }
        } else {
            handoverInfo = disableCellForNode(nodeId);
            if (isVehicle) {
                // keep the vehicle in the registeredVehicles map since it could enable the cell module again (and move in the meantime)
                // the update cell configuration has the cell module disabled
                registeredVehicles
                        .computeIfAbsent(nodeId, k -> new AtomicReference<>())
                        .set(cellConfiguration);
            }
            log.info(
                    "Disabled Cell Communication for "
                            + (isVehicle ? "vehicle" : "entity")
                            + "={}, t={}", nodeId, TIME.format(interactionTime)
            );
        }
        handoverInfo.ifPresent((handover) -> {
            List<HandoverInfo> handoverInfos = Lists.newArrayList(handover);
            CellularHandoverUpdates handoverUpdatesInteraction = new CellularHandoverUpdates(interactionTime, handoverInfos);
            chainManager.sendInteractionToRti(handoverUpdatesInteraction);
        });
    }

    /**
     * Register a vehicle in a coverage area of a cellular network in case of a handover or update it if the vehicle is already registered.
     *
     * @param time        Simulation time.
     * @param vehicleData Vehicle information.
     * @return Info for handover between two cells.
     */
    private Optional<HandoverInfo> registerOrUpdateVehicle(long time, VehicleData vehicleData) throws InternalFederateException {
        String previousRegion = null;
        if (simData.containsCellConfigurationOfNode(vehicleData.getName())) {
            previousRegion = RegionUtility.getRegionIdForNode(vehicleData.getName());
            if (log.isDebugEnabled()) {
                log.debug("Updated VEH (id={}) to position={} with speed={}, t={}",
                        vehicleData.getName(), vehicleData.getPosition(), vehicleData.getSpeed(),
                        TIME.format(time));
            }
        } else {
            simData.setCellConfigurationOfNode(vehicleData.getName(), registeredVehicles.get(vehicleData.getName()).get());
            log.debug("Added VEH (id={}) at position={} with speed={}, t={}",
                    vehicleData.getName(), vehicleData.getPosition(), vehicleData.getSpeed(),
                    TIME.format(time));
        }

        simData.setPositionOfNode(vehicleData.getName(), vehicleData.getProjectedPosition());
        simData.setSpeedOfNode(vehicleData.getName(), vehicleData.getSpeed());

        CNetworkProperties currentRegion = RegionUtility.getRegionForPosition(vehicleData.getProjectedPosition());
        if (HandoverUtility.isAfterHandover(currentRegion.id, previousRegion)) {
            simData.setRegionOfNode(vehicleData.getName(), currentRegion);
            return Optional.of(new HandoverInfo(vehicleData.getName(), currentRegion.id, previousRegion));
        }
        return Optional.empty();
    }

    /**
     * Checks whether a vehicle in registered in a cell. If the vehicle is registered, unregister it.
     *
     * @param time Simulation time.
     * @param name Vehicle ID.
     * @return handover information of unregistered vehicle
     */
    private Optional<HandoverInfo> unregisterVehicle(long time, String name) throws InternalFederateException {
        Optional<HandoverInfo> handoverInfo = Optional.empty();
        if (registeredVehicles.containsKey(name)) {
            handoverInfo = disableCellForNode(name);
            registeredVehicles.remove(name);
            log.info("Removed VEH (id={}) from simulation, t={}",
                    name,
                    TIME.format(time));
        }
        return handoverInfo;
    }

    /**
     * Checks whether cellular communication is enabled or not.
     *
     * @param added Vehicle info object.
     * @return True if cellular communication enabled.
     */
    private boolean isVehicleCellEnabled(VehicleData added) {
        final AtomicReference<CellConfiguration> registeredVehicle = registeredVehicles.get(added.getName());
        return registeredVehicle != null
                && registeredVehicle.get() != null
<<<<<<< HEAD
                && registeredVehicle.get().isCellCommunicationEnabled();
=======
                && registeredVehicle.get().isEnabled();
>>>>>>> 445da383
    }

    private Optional<HandoverInfo> handleVehicleCellConfiguration(String nodeId, CellConfiguration cellConfiguration, Long interactionTime) throws InternalFederateException {
        registeredVehicles
                .computeIfAbsent(nodeId, k -> new AtomicReference<>())
                .set(cellConfiguration);
        Optional<HandoverInfo> handoverInfo = Optional.empty();
        // update the cell configuration if the cell module was already activated
        if (simData.containsCellConfigurationOfNode(nodeId)) {
            simData.setCellConfigurationOfNode(nodeId, cellConfiguration);
            log.info("Updated (Configured) Cell Communication for vehicle={}, t={}",
                    nodeId, TIME.format(interactionTime));
        } else {
            log.info("Enabled (Configured) Cell Communication for vehicle={}, t={}",
                    nodeId, TIME.format(interactionTime));

            VehicleData vehicleData = fetchVehicleDataFromLastUpdate(nodeId);
            if(vehicleData != null) {
                handoverInfo = registerOrUpdateVehicle(interactionTime, vehicleData);
            }
        }
        return handoverInfo;
    }

    private VehicleData fetchVehicleDataFromLastUpdate(String vehicleId) {
        if (latestVehicleUpdates == null) {
            return null;
        }
        // see if vehicle was added or updated within the last vehicle update
        Optional<VehicleData> vehicleData = Stream.concat(latestVehicleUpdates.getAdded().stream(), latestVehicleUpdates.getUpdated().stream())
                .filter(v -> v.getName().equals(vehicleId))
                .findFirst();
        return vehicleData.orElse(null);
    }

    private void handleEntityCellConfiguration(String nodeId, CellConfiguration cellConfiguration, long interactionTime) {
        CNetworkProperties regionProperties = RegionUtility.getRegionForPosition(registeredEntities.get(nodeId));
        registerStationaryNode(nodeId, cellConfiguration, interactionTime, regionProperties);
        simData.setPositionOfNode(nodeId, registeredEntities.get(nodeId));
    }

    private void handleServerCellConfiguration(String nodeId, CellConfiguration cellConfiguration, long interactionTime) {
        CNetworkProperties serverProperties = registeredServers.get(nodeId);
        registerStationaryNode(nodeId, cellConfiguration, interactionTime, serverProperties);
    }

    private void registerStationaryNode(String nodeId, CellConfiguration cellConfiguration,
                                        long interactionTime, CNetworkProperties properties) {
        simData.setRegionOfNode(nodeId, properties);
        simData.setSpeedOfNode(nodeId, 0);
        simData.setCellConfigurationOfNode(nodeId, cellConfiguration);

        log.info(
                "Enabled (Configured) Cell Communication for entity={}, t={} with capacity in downlink={} and uplink={}",
                nodeId, TIME.format(interactionTime),
                cellConfiguration.getAvailableDownlinkBitrate(),
                cellConfiguration.getAvailableUplinkBitrate()
        );
    }

    private void registerServer(String serverName, String serverGroup) {
        CNetworkProperties serverProperties = ConfigurationData.INSTANCE.getServerRegionFromConfiguration(serverGroup);
        if (serverProperties != null) {
            registeredServers.put(serverName, serverProperties);
        } else {
            log.warn(
                    "No server properties for server group \"{}\" found in \"{}\" config-file."
                            + " If you intend to use cell-communication with this unit please add a configuration.",
                    serverGroup, ConfigurationData.INSTANCE.getCellConfig().networkConfigurationFile
            );
        }
    }

    /**
     * Disable cellular communication for a node.
     *
     * @param nodeId Node to disable the cellular communication.
     * @return Information for handover.
     */
    private Optional<HandoverInfo> disableCellForNode(String nodeId) throws InternalFederateException {
        if (simData.containsCellConfigurationOfNode(nodeId)) {
            HandoverInfo handoverInfo = new HandoverInfo(nodeId, null, RegionUtility.getRegionIdForNode(nodeId));
            simData.removeNode(nodeId);
            return Optional.of(handoverInfo);
        }
        return Optional.empty();
    }

    /**
     * This returns {@code false}, since the {@link CellAmbassador} is developed in a way, where it takes
     * care of its own time management and event scheduling.
     *
     * @return {@code false}
     */
    @Override
    public boolean isTimeConstrained() {
        return false;
    }

    /**
     * This returns {@code false}, since the {@link CellAmbassador} is developed in a way, where it takes
     * care of its own time management and event scheduling.
     *
     * @return {@code false}
     */
    @Override
    public boolean isTimeRegulating() {
        return false;
    }
}<|MERGE_RESOLUTION|>--- conflicted
+++ resolved
@@ -100,13 +100,6 @@
      */
     private final Map<String, AtomicReference<CellConfiguration>> registeredVehicles = new HashMap<>();
 
-<<<<<<< HEAD
-    private final List<CellularCommunicationConfiguration> pendingConfigurations = new ArrayList<>();
-
-    private BandwidthMeasurementManager bandwidthMeasurementManager;
-
-=======
->>>>>>> 445da383
     /**
      * Store latest {@link VehicleUpdates} as they may be needed twice after enabling cell modules for vehicles.
      */
@@ -237,85 +230,6 @@
     }
 
     /**
-<<<<<<< HEAD
-     * Registers the cell configuration for vehicles the position has to be set as well
-     * before the vehicle can be considered for the cell simulation.
-     * Hence, the configuration is stored in {@link #registeredVehicles}.
-     *
-     * @param interaction Interaction to configure the cell communication node.
-     */
-    private void process(CellularCommunicationConfiguration interaction) throws InternalFederateException {
-        Validate.notNull(interaction.getConfiguration(), "CellConfiguration is null");
-        long interactionTime = interaction.getTime();
-        CellConfiguration cellConfiguration = interaction.getConfiguration();
-
-        cellConfiguration.setBitrates(
-                ObjectUtils.defaultIfNull(
-                        cellConfiguration.getMaxDownlinkBitrate(),
-                        ConfigurationData.INSTANCE.getNetworkConfig().defaultDownlinkCapacity
-                ),
-                ObjectUtils.defaultIfNull(
-                        cellConfiguration.getMaxUplinkBitrate(),
-                        ConfigurationData.INSTANCE.getNetworkConfig().defaultUplinkCapacity
-                )
-        );
-
-        pendingConfigurations.remove(interaction);
-
-        final String nodeId = cellConfiguration.getNodeId();
-        final boolean isVehicle = registeredVehicles.containsKey(nodeId);
-        Optional<HandoverInfo> handoverInfo = Optional.empty();
-        if (!cellConfiguration.isEnabled()) {
-            handoverInfo = disableCellForNode(nodeId);
-            if (isVehicle) {
-                // keep the vehicle in the registeredVehicles map since it could enable the cell module again
-                // the update cell configuration has the cell module disabled
-                registeredVehicles.get(nodeId).set(cellConfiguration);
-            }
-            log.info(
-                    "Disabled Cell Communication for "
-                            + (isVehicle ? "vehicle" : "entity")
-                            + "={}, t={}", nodeId, TIME.format(interactionTime)
-            );
-        } else {
-            if (isVehicle) { // handle vehicles
-                handoverInfo = handleVehicleCellConfiguration(nodeId, cellConfiguration, interactionTime);
-            } else if (registeredEntities.containsKey(nodeId)) { // handle stationary entities
-                handleEntityCellConfiguration(nodeId, cellConfiguration, interactionTime);
-            } else if (registeredServers.containsKey(nodeId)) { // handle servers
-                handleServerCellConfiguration(nodeId, cellConfiguration, interactionTime);
-            } else {
-                pendingConfigurations.add(interaction);
-                return;
-            }
-        }
-        handoverInfo.ifPresent((handover) -> {
-            List<HandoverInfo> handoverInfos = Lists.newArrayList(handover);
-            CellularHandoverUpdates handoverUpdatesInteraction = new CellularHandoverUpdates(interactionTime, handoverInfos);
-            chainManager.sendInteractionToRti(handoverUpdatesInteraction);
-        });
-    }
-
-    /**
-     * Registers the new vehicle in the cell simulation.
-     * The cell configuration and the position have not been set yet.
-     *
-     * @param vehicleRegistration vehicle to be added to the cell simulation.
-     */
-    private void process(VehicleRegistration vehicleRegistration) throws InternalFederateException {
-        VehicleMapping veh = vehicleRegistration.getMapping();
-        registeredVehicles.put(veh.getName(), new AtomicReference<>(null));
-        log.debug("Registered VEH (id={}, with app(s)={}) for later adding upon VehicleUpdates, t={}",
-                veh.getName(), veh.getApplications(),
-                TIME.format(vehicleRegistration.getTime()));
-        for (CellularCommunicationConfiguration pendingConfiguration : new ArrayList<>(pendingConfigurations)) {
-            process(pendingConfiguration);
-        }
-    }
-
-    /**
-=======
->>>>>>> 445da383
      * Registers the new Road Side Unit (RSU) in the cell simulation and
      * the geographic position will be initialized as cartesian.
      *
@@ -604,11 +518,7 @@
         final AtomicReference<CellConfiguration> registeredVehicle = registeredVehicles.get(added.getName());
         return registeredVehicle != null
                 && registeredVehicle.get() != null
-<<<<<<< HEAD
-                && registeredVehicle.get().isCellCommunicationEnabled();
-=======
                 && registeredVehicle.get().isEnabled();
->>>>>>> 445da383
     }
 
     private Optional<HandoverInfo> handleVehicleCellConfiguration(String nodeId, CellConfiguration cellConfiguration, Long interactionTime) throws InternalFederateException {
