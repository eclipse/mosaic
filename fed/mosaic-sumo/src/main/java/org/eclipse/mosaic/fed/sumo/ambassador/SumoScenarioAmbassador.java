/*
 * Copyright (c) 2020 Fraunhofer FOKUS and others. All rights reserved.
 *
 * See the NOTICE file(s) distributed with this work for additional
 * information regarding copyright ownership.
 *
 * This program and the accompanying materials are made available under the
 * terms of the Eclipse Public License 2.0 which is available at
 * http://www.eclipse.org/legal/epl-2.0
 *
 * SPDX-License-Identifier: EPL-2.0
 *
 * Contact: mosaic@fokus.fraunhofer.de
 */

package org.eclipse.mosaic.fed.sumo.ambassador;

import org.eclipse.mosaic.fed.sumo.traci.TraciClient;
import org.eclipse.mosaic.fed.sumo.util.MosaicConformVehicleIdTransformer;
import org.eclipse.mosaic.interactions.mapping.VehicleRegistration;
import org.eclipse.mosaic.interactions.mapping.advanced.ScenarioVehicleRegistration;
import org.eclipse.mosaic.interactions.traffic.VehicleRoutesInitialization;
import org.eclipse.mosaic.interactions.traffic.VehicleTypesInitialization;
import org.eclipse.mosaic.lib.objects.mapping.VehicleMapping;
import org.eclipse.mosaic.rti.api.IllegalValueException;
import org.eclipse.mosaic.rti.api.Interaction;
import org.eclipse.mosaic.rti.api.InternalFederateException;
import org.eclipse.mosaic.rti.api.parameters.AmbassadorParameter;

import edu.umd.cs.findbugs.annotations.SuppressWarnings;

import java.util.List;

/**
 * Implementation of {@link AbstractSumoAmbassador} which allows to execute
 * existing sumo scenarios. No vehicles are added to the simulation
 * which are defined in "VehicleRegistration" interaction. Those topics should be
 * addressed later.
 *
 * <br><br>
 * Configuration in runtime.json file:
 * <pre>
 * {@code
 * {
 *     "id": "sumo",
 *     "classname": "org.eclipse.mosaic.fed.sumo.ambassador.SumoScenarioAmbassador",
 *     "configuration": "sumo_config.json",
 *     "priority": 50,
 *     "host": "local",
 *     "port": 0,
 *     "deploy": true,
 *     "start": true,
 *     "subscriptions": [
 *         "VehicleSlowDown",
 *         "VehicleRouteChange",
 *         "VehicleLaneChange",
 *         "TrafficLightStateChange",
 *         "VehicleStop",
 *         "VehicleResume",
 *         "SumoTraciRequest",
 *         "VehicleDistanceSensorActivation",
 *         "VehicleParametersChange",
 *         "VehicleSpeedChange",
 *         "VehicleFederateAssignment",
 *         "VehicleUpdates",
 *         "VehicleRegistration",
 *         "VehicleRoutesInitialization"
 *         "InductionLoopDetectorSubscription",
 *         "LaneAreaDetectorSubscription",
 *         "TrafficLightSubscription"
 *     ],
 *     "javaClasspathEntries": []
 * }
 * }
 * </pre>
 */
public class SumoScenarioAmbassador extends SumoAmbassador {

    /**
     * Creates a new {@link SumoScenarioAmbassador} object using
     * the super constructor, which loads the configuration
     * from the ambassadorParameter.
     *
     * @param ambassadorParameter containing parameters for the sumo ambassador.
     */
    public SumoScenarioAmbassador(AmbassadorParameter ambassadorParameter) {
        super(ambassadorParameter);
    }

    @Override
    public void initialize(long startTime, long endTime) throws InternalFederateException {
        super.initialize(startTime, endTime);

        configure();
        startSumoLocal();
        initTraci();
    }

    @SuppressWarnings(
            value = "ST_WRITE_TO_STATIC_FROM_INSTANCE_METHOD",
            justification = "We currently support only one SUMO simulation being active at once, "
                    + "especially when using this Scenario-based Ambassador. So it's fine here for now."
    )
    private void configure() {
        TraciClient.VEHICLE_ID_TRANSFORMER = new MosaicConformVehicleIdTransformer();
    }

    @Override
    protected synchronized void flushNotYetAddedVehicles(long time) throws InternalFederateException {
        final List<String> departedVehicles = traci.getSimulationControl().getDepartedVehicles();
        String vehicleTypeId;
        for (String vehicleId : departedVehicles) {
<<<<<<< HEAD
=======
            traci.getSimulationControl().subscribeForVehicle(vehicleId, time, this.getEndTime());

>>>>>>> 2a61099a
            vehicleTypeId = traci.getVehicleControl().getVehicleTypeId(vehicleId);
            try {
                rti.triggerInteraction(new ScenarioVehicleRegistration(this.nextTimeStep, vehicleId, vehicleTypeId));
            } catch (IllegalValueException e) {
                throw new InternalFederateException(e);
            }
        }
        super.flushNotYetAddedVehicles(time);
    }

    @Override
    protected void initializeTrafficLights(long time) {
        try {
            super.initializeTrafficLights(time);
        } catch (Exception e) {
            log.error("Could not initialize traffic lights, skipping.", e);
        }
    }
}<|MERGE_RESOLUTION|>--- conflicted
+++ resolved
@@ -110,11 +110,6 @@
         final List<String> departedVehicles = traci.getSimulationControl().getDepartedVehicles();
         String vehicleTypeId;
         for (String vehicleId : departedVehicles) {
-<<<<<<< HEAD
-=======
-            traci.getSimulationControl().subscribeForVehicle(vehicleId, time, this.getEndTime());
-
->>>>>>> 2a61099a
             vehicleTypeId = traci.getVehicleControl().getVehicleTypeId(vehicleId);
             try {
                 rti.triggerInteraction(new ScenarioVehicleRegistration(this.nextTimeStep, vehicleId, vehicleTypeId));
