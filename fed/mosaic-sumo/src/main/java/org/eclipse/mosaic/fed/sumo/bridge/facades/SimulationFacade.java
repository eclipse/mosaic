/*
 * Copyright (c) 2020 Fraunhofer FOKUS and others. All rights reserved.
 *
 * See the NOTICE file(s) distributed with this work for additional
 * information regarding copyright ownership.
 *
 * This program and the accompanying materials are made available under the
 * terms of the Eclipse Public License 2.0 which is available at
 * http://www.eclipse.org/legal/epl-2.0
 *
 * SPDX-License-Identifier: EPL-2.0
 *
 * Contact: mosaic@fokus.fraunhofer.de
 */

package org.eclipse.mosaic.fed.sumo.bridge.facades;

import org.eclipse.mosaic.fed.sumo.bridge.Bridge;
import org.eclipse.mosaic.fed.sumo.bridge.CommandException;
import org.eclipse.mosaic.fed.sumo.bridge.api.InductionLoopSubscribe;
import org.eclipse.mosaic.fed.sumo.bridge.api.LaneAreaSubscribe;
import org.eclipse.mosaic.fed.sumo.bridge.api.LaneGetLength;
import org.eclipse.mosaic.fed.sumo.bridge.api.LaneSetAllow;
import org.eclipse.mosaic.fed.sumo.bridge.api.LaneSetDisallow;
import org.eclipse.mosaic.fed.sumo.bridge.api.LaneSetMaxSpeed;
import org.eclipse.mosaic.fed.sumo.bridge.api.SimulationGetDepartedVehicleIds;
import org.eclipse.mosaic.fed.sumo.bridge.api.SimulationGetTrafficLightIds;
import org.eclipse.mosaic.fed.sumo.bridge.api.SimulationSimulateStep;
import org.eclipse.mosaic.fed.sumo.bridge.api.TrafficLightSubscribe;
import org.eclipse.mosaic.fed.sumo.bridge.api.VehicleAdd;
import org.eclipse.mosaic.fed.sumo.bridge.api.VehicleSetRemove;
import org.eclipse.mosaic.fed.sumo.bridge.api.VehicleSetUpdateBestLanes;
import org.eclipse.mosaic.fed.sumo.bridge.api.VehicleSubscribe;
import org.eclipse.mosaic.fed.sumo.bridge.api.complex.AbstractSubscriptionResult;
import org.eclipse.mosaic.fed.sumo.bridge.api.complex.InductionLoopSubscriptionResult;
import org.eclipse.mosaic.fed.sumo.bridge.api.complex.LaneAreaSubscriptionResult;
import org.eclipse.mosaic.fed.sumo.bridge.api.complex.LeadingVehicle;
import org.eclipse.mosaic.fed.sumo.bridge.api.complex.TraciSimulationStepResult;
import org.eclipse.mosaic.fed.sumo.bridge.api.complex.TrafficLightSubscriptionResult;
import org.eclipse.mosaic.fed.sumo.bridge.api.complex.VehicleSubscriptionResult;
import org.eclipse.mosaic.fed.sumo.config.CSumo;
import org.eclipse.mosaic.fed.sumo.util.InductionLoop;
import org.eclipse.mosaic.fed.sumo.util.TrafficLightStateDecoder;
import org.eclipse.mosaic.interactions.traffic.TrafficDetectorUpdates;
import org.eclipse.mosaic.interactions.traffic.TrafficLightUpdates;
import org.eclipse.mosaic.interactions.traffic.VehicleUpdates;
import org.eclipse.mosaic.lib.enums.DriveDirection;
import org.eclipse.mosaic.lib.enums.VehicleStopMode;
import org.eclipse.mosaic.lib.objects.road.IRoadPosition;
import org.eclipse.mosaic.lib.objects.road.SimpleRoadPosition;
import org.eclipse.mosaic.lib.objects.traffic.InductionLoopInfo;
import org.eclipse.mosaic.lib.objects.traffic.LaneAreaDetectorInfo;
import org.eclipse.mosaic.lib.objects.trafficlight.TrafficLightGroupInfo;
import org.eclipse.mosaic.lib.objects.trafficlight.TrafficLightState;
import org.eclipse.mosaic.lib.objects.vehicle.Consumptions;
import org.eclipse.mosaic.lib.objects.vehicle.Emissions;
import org.eclipse.mosaic.lib.objects.vehicle.VehicleConsumptions;
import org.eclipse.mosaic.lib.objects.vehicle.VehicleData;
import org.eclipse.mosaic.lib.objects.vehicle.VehicleEmissions;
import org.eclipse.mosaic.lib.objects.vehicle.VehicleSensors;
import org.eclipse.mosaic.lib.objects.vehicle.VehicleSignals;
import org.eclipse.mosaic.lib.objects.vehicle.sensor.DistanceSensor;
import org.eclipse.mosaic.lib.objects.vehicle.sensor.RadarSensor;
import org.eclipse.mosaic.rti.TIME;
import org.eclipse.mosaic.rti.api.InternalFederateException;

import org.slf4j.Logger;
import org.slf4j.LoggerFactory;

import java.util.ArrayList;
import java.util.Collection;
import java.util.HashMap;
import java.util.HashSet;
import java.util.List;
import java.util.Map;
import java.util.Set;
import java.util.stream.Collectors;

public class SimulationFacade {

    private final Logger log = LoggerFactory.getLogger(this.getClass());

    private final Bridge bridge;
    private final CSumo sumoConfiguration;

    private final Set<String> knownVehicles = new HashSet<>();
    private final Map<String, VehicleData> lastVehicleData = new HashMap<>();
    private final Map<String, Double> vehiclesWithFrontSensor = new HashMap<>();
    private final Map<String, Double> vehiclesWithBackSensor = new HashMap<>();
    private final Map<String, InductionLoop> inductionLoops = new HashMap<>();

    private final SimulationSimulateStep simulateStep;
    private final SimulationGetDepartedVehicleIds getDepartedVehicleIds;
    private final SimulationGetTrafficLightIds getTrafficLightIds;
    private final VehicleAdd vehicleAdd;
    private final VehicleSetRemove remove;

    private final VehicleSubscribe vehicleSubscribe;
    private final InductionLoopSubscribe inductionloopSubscribe;
    private final LaneAreaSubscribe laneAreaSubscribe;
    private final TrafficLightSubscribe trafficLightSubscribe;

    private final LaneSetAllow laneSetAllow;
    private final LaneSetDisallow laneSetDisallow;
    private final LaneSetMaxSpeed laneSetMaxSpeed;

    private final LaneGetLength laneGetLength;

    /**
     * Whenever lane assignments are changed, the vehicles need to recalculate
     * their "best lanes" for strategic lane-change decisions. If this variable
     * is set to true, the "best lanes" are recalculated for each vehicle right
     * before the next simulation step.
     */
    private boolean updateBestLanesBeforeNextSimulationStep = false;

    /**
     * Creates a new {@link SimulationFacade} object.
     *
     * @param bridge            Connection to Traci.
     * @param sumoConfiguration The SUMO configuration file.
     */
    public SimulationFacade(final Bridge bridge, final CSumo sumoConfiguration) {
        this.bridge = bridge;
        this.sumoConfiguration = sumoConfiguration;

        this.simulateStep = bridge.getCommandRegister().getOrCreate(SimulationSimulateStep.class);
        this.getDepartedVehicleIds = bridge.getCommandRegister().getOrCreate(SimulationGetDepartedVehicleIds.class);
        this.getTrafficLightIds = bridge.getCommandRegister().getOrCreate(SimulationGetTrafficLightIds.class);
        this.vehicleAdd = bridge.getCommandRegister().getOrCreate(VehicleAdd.class);
        this.remove = bridge.getCommandRegister().getOrCreate(VehicleSetRemove.class);

        this.inductionloopSubscribe = bridge.getCommandRegister().getOrCreate(InductionLoopSubscribe.class);
        this.laneAreaSubscribe = bridge.getCommandRegister().getOrCreate(LaneAreaSubscribe.class);
        this.vehicleSubscribe = bridge.getCommandRegister().getOrCreate(VehicleSubscribe.class);
        this.trafficLightSubscribe = bridge.getCommandRegister().getOrCreate(TrafficLightSubscribe.class);

        this.laneSetAllow = bridge.getCommandRegister().getOrCreate(LaneSetAllow.class);
        this.laneSetDisallow = bridge.getCommandRegister().getOrCreate(LaneSetDisallow.class);
        this.laneSetMaxSpeed = bridge.getCommandRegister().getOrCreate(LaneSetMaxSpeed.class);

        this.laneGetLength = bridge.getCommandRegister().getOrCreate(LaneGetLength.class);
    }

    /**
     * Returns a list of all vehicle ids which departed in the previous time step.
     *
     * @return a list of vehicle ids.
     * @throws InternalFederateException if departed vehicles couldn't be retrieved
     */
    public final List<String> getDepartedVehicles() throws InternalFederateException {
        try {
            return getDepartedVehicleIds.execute(bridge);
        } catch (CommandException e) {
            throw new InternalFederateException("Could not retrieve departed vehicles", e);
        }
    }

    /**
     * Returns a list of ids of all traffic light groups existing in the simulation scenario.
     *
     * @return a list of ids of all traffic light groups.
     * @throws InternalFederateException if traffic light groups couldn't be read
     */
    public List<String> getTrafficLightGroupIds() throws InternalFederateException {
        try {
            return getTrafficLightIds.execute(bridge);
        } catch (CommandException e) {
            throw new InternalFederateException("Could not read traffic light groups");
        }
    }

    /**
     * Adds an vehicle to the simulation.
     *
     * @param vehicleId   the id of the vehicle. Must not be assigned to another vehicle
     * @param vehicleType the vehicle type. Must be existing
     * @param routeId     the id of the route for the vehicle. Must be existing
     * @param laneId      the lane the vehicle should be inserted on
     * @param departPos   the position along the starting edge the vehicle should be inserted on
     * @param departSpeed the speed at which the vehicle should depart.
     * @throws InternalFederateException if the vehicle couldn't be added
     */
    public void addVehicle(String vehicleId, String routeId, String vehicleType,
                           String laneId, String departPos, String departSpeed) throws InternalFederateException {
        try {
            vehicleAdd.execute(bridge, vehicleId, routeId, vehicleType, laneId, departPos, departSpeed);
        } catch (CommandException e) {
            throw new InternalFederateException(String.format("Could not add vehicle %s", vehicleId), e);
        }
    }

    /**
     * Subscribes for the given vehicle. It will then be included in the VehicleUpdates result of {@link #simulateStep}.
     *
     * @param vehicleId the id of the vehicle. Must be known to the simulation
     * @param start     the time [ns] the subscription should start
     * @param end       the time [ns] the subscription should end
     * @throws InternalFederateException if it wasn't possible to subscribe for the wanted vehicle
     */
    public void subscribeForVehicle(String vehicleId, long start, long end) throws InternalFederateException {
        try {
            vehicleSubscribe.execute(bridge, vehicleId, start, end);
        } catch (CommandException e) {
            throw new InternalFederateException(String.format("Could not subscribe for vehicle %s", vehicleId), e);
        }
    }

    /**
     * Subscribes to the given induction loop. It will then be included in the InductionLoopData result of {@link #simulateStep}.
     *
     * @param inductionLoopId the id of the induction loop. Must be known to the simulation
     * @param start           the time [ns] the subscription should start
     * @param end             the time [ns] the subscription should end
     * @throws InternalFederateException if it wasn't possible to subscribe for the wanted induction loop
     */
    public final void subscribeForInductionLoop(String inductionLoopId, long start, long end) throws InternalFederateException {
        try {
            inductionloopSubscribe.execute(bridge, inductionLoopId, start, end);
        } catch (CommandException e) {
            throw new InternalFederateException(String.format("Could not subscribe for induction loop %s", inductionLoopId), e);
        }
    }

    /**
     * Subscribes to the given lane area. It will then be included in the LANEAREAData result of {@link #simulateStep}.
     *
     * @param laneAreaId the laneId of the lane area. Must be known to the simulation
     * @param start      the time [ns] the subscription should start
     * @param end        the time [ns] the subscription should end
     * @throws InternalFederateException if it wasn't possible to subscribe for the wanted lane area
     */
    public final void subscribeForLaneArea(String laneAreaId, long start, long end) throws InternalFederateException {
        try {
            laneAreaSubscribe.execute(bridge, laneAreaId, start, end);
        } catch (CommandException e) {
            throw new InternalFederateException(String.format("Could not subscribe for lane area %s", laneAreaId), e);
        }
    }

    /**
     * Subscribes for the given traffic light group. It will then be included in the list
     * of TrafficLightUpdate result of {@link #simulateStep}.
     *
     * @param trafficLightGroupId the id of a traffic light group. Must be known to the simulation
     * @param start               the time [ns] the subscription should start
     * @param end                 the time [ns] the subscription should end
     * @throws InternalFederateException if it wasn't possible to subscribe for the wanted traffic light group
     */
    public void subscribeForTrafficLight(String trafficLightGroupId, long start, long end) throws InternalFederateException {
        try {
            trafficLightSubscribe.execute(bridge, trafficLightGroupId, start, end);
        } catch (CommandException e) {
            throw new InternalFederateException(String.format("Could not subscribe for traffic light group %s", trafficLightGroupId), e);
        }
    }

    /**
     * Changes the set of allowed vehicles of the chosen Lane.
     *
     * @param laneId          the id of the lane. Must be known to the simulation
     * @param allowedVClasses classes for which the lane should be opened
     * @throws InternalFederateException if changing the set of allowed vehicles for the chosen lane couldn't be done
     */
    public final void setLaneAllowedVehicles(String laneId, List<String> allowedVClasses) throws InternalFederateException {
        try {
            laneSetAllow.execute(bridge, laneId, allowedVClasses);
            updateBestLanesBeforeNextSimulationStep = true;
        } catch (CommandException e) {
            throw new InternalFederateException(String.format("Could not change the set of allowed vehicle classes of lane %s", laneId), e);
        }
    }

    /**
     * Changes the set of disallowed vehicles of the chosen Lane.
     *
     * @param laneId             the id of the lane. Must be known to the simulation
     * @param disallowedVClasses classes for which the lane should be closed
     * @throws InternalFederateException if changing the set of disallowed vehicles for the chosen lane couldn't be done
     */
    public final void setLaneDisallowedVehicles(String laneId, List<String> disallowedVClasses) throws InternalFederateException {
        try {
            laneSetDisallow.execute(bridge, laneId, disallowedVClasses);
            updateBestLanesBeforeNextSimulationStep = true;
        } catch (CommandException exception) {
            throw new InternalFederateException(
                    String.format("Could not change the set of disallowed vehicle classes of lane %s", laneId),
                    exception
            );
        }
    }

    /**
     * Changes the allowed maximum speed for the chosen Lane.
     *
     * @param laneId   the id of the lane. Must be known to the simulation
     * @param maxSpeed the maximum speed to set in m/s
     * @throws InternalFederateException if changing the allowed maximum speed for the wanted lane wasn't possible
     */
    public final void setLaneMaxSpeed(String laneId, double maxSpeed) throws InternalFederateException {
        try {
            laneSetMaxSpeed.execute(bridge, laneId, maxSpeed);
        } catch (CommandException e) {
            throw new InternalFederateException(String.format("Could not change the allowed maximum speed of lane %s", laneId), e);
        }
    }

    /**
     * Gets length of a lane on an edge.
     *
     * @param laneIndex the id of the lane. Must be known to the simulation
     * @throws InternalFederateException if the length of the wanted lane on the wanted edge couldn't be retrieved
     */
    public final double getLengthOfLane(String edgeId, int laneIndex) throws InternalFederateException {
        try {
            return laneGetLength.execute(bridge, edgeId, laneIndex);
        } catch (CommandException e) {
            throw new InternalFederateException(String.format("Could not retrieve length of lane %s (lane %d)", edgeId, laneIndex), e);
        }
    }

    /**
     * Enables the calculation of distance sensor values for the given vehicle.
     */
    public void enableDistanceSensors(String vehicleId, double maximumLookahead, boolean front, boolean rear) {
        if (front) {
            vehiclesWithFrontSensor.put(vehicleId, maximumLookahead);
        } else {
            vehiclesWithFrontSensor.remove(vehicleId);
        }
        if (rear) {
            vehiclesWithBackSensor.put(vehicleId, maximumLookahead);
        } else {
            vehiclesWithBackSensor.remove(vehicleId);
        }
    }

    /**
     * Simulates until the given time and returns the movements of all vehicles
     * within this simulation step.
     *
     * @param time Time step.
     * @return result of the simulation step.
     * @throws InternalFederateException if could not properly simulate step and read subscriptions
     */
    public TraciSimulationStepResult simulateUntil(long time) throws InternalFederateException {
        try {
            final Map<String, VehicleData> addedVehicles = new HashMap<>();
            final Map<String, VehicleData> updatedVehicles = new HashMap<>();
            final Set<String> removedVehicles = new HashSet<>(this.knownVehicles);

            updateBestLanesIfNecessary();

            final List<AbstractSubscriptionResult> subscriptions = simulateStep.execute(bridge, time);

            final Map<String, VehicleSensorData> vehicleSensorData = calculateBackSensorData(subscriptions);
            final Map<String, String> vehicleSegmentInfo = calculateVehicleSegmentInfo(subscriptions);

            VehicleSubscriptionResult veh;
            VehicleData lastVehicleData;
            VehicleData vehicleData;
            for (AbstractSubscriptionResult subscriptionResult : subscriptions) {
                if (subscriptionResult instanceof VehicleSubscriptionResult) {
                    veh = (VehicleSubscriptionResult) subscriptionResult;
                } else {
                    continue;
                }

                lastVehicleData = this.lastVehicleData.get(veh.id);

                VehicleStopMode vehicleStopMode = getStopMode(veh.stoppedStateEncoded);
                if (vehicleStopMode == VehicleStopMode.PARK_ON_ROADSIDE || vehicleStopMode == VehicleStopMode.PARK_IN_PARKING_AREA) {
                    if (lastVehicleData == null) {
                        log.warn("Skip vehicle {} which is inserted into simulation in PARKED state.", veh.id);
                        continue;
                    }
                    if (!lastVehicleData.isStopped()) {
                        log.info("Vehicle {} has parked at {} (edge: {})", veh.id, veh.position, veh.edgeId);
                    }
                    vehicleData = new VehicleData.Builder(time, lastVehicleData.getName())
                            .copyFrom(lastVehicleData).stopped(vehicleStopMode).create();
                } else if (veh.position == null || !veh.position.isValid()) {
                    /* if a vehicle has not yet been simulated but loaded by SUMO, the vehicle's position will be invalid.
                     * Therefore we just continue however, if it has already been in the simulation (remove(id) returns true),
                     * then there seems to be an error with the vehicle and it is marked as removed. */
                    if (removedVehicles.remove(veh.id)) {
                        log.warn("vehicle {} has not properly arrived at its destination and will be removed", veh.id);
                    }
                    continue;
                } else {
                    vehicleData = new VehicleData.Builder(time, veh.id)
                            .position(veh.position.getGeographicPosition(), veh.position.getProjectedPosition())
                            .road(getRoadPosition(lastVehicleData, veh))
                            .movement(veh.speed, veh.acceleration, fixDistanceDriven(veh.distanceDriven, lastVehicleData))
                            .orientation(DriveDirection.UNAVAILABLE, veh.heading, veh.slope)
                            .route(veh.routeId)
                            .signals(decodeVehicleSignals(veh.signalsEncoded))
                            .stopped(vehicleStopMode)
                            .consumptions(calculateConsumptions(veh, lastVehicleData))
                            .emissions(calculateEmissions(veh, lastVehicleData))
                            .sensors(calculateSensorData(veh.leadingVehicle, veh.minGap, vehicleSensorData.get(veh.id)))
                            .laneArea(vehicleSegmentInfo.get(veh.id))
                            .create();
                }

                this.lastVehicleData.put(vehicleData.getName(), vehicleData);

                updateVehicleLists(addedVehicles, updatedVehicles, removedVehicles, vehicleData);
            }

            for (String removeVehicleName : removedVehicles) {
                this.lastVehicleData.remove(removeVehicleName);
                knownVehicles.remove(removeVehicleName);
                log.info("Removed vehicle \"{}\" at simulation time {}ns", removeVehicleName, time);
            }

            final List<InductionLoopInfo> updatedInductionLoops = new ArrayList<>();
            final List<LaneAreaDetectorInfo> updatedLaneAreas = new ArrayList<>();
            final Map<String, TrafficLightGroupInfo> trafficLightGroupInfos = new HashMap<>();

            InductionLoopSubscriptionResult inductionLoop;
            LaneAreaSubscriptionResult laneArea;
            InductionLoopInfo inductionLoopInfo;
            LaneAreaDetectorInfo laneAreaDetectorInfo;
            TrafficLightSubscriptionResult trafficLightSubscriptionResult;

            for (AbstractSubscriptionResult subscriptionResult : subscriptions) {
                if (subscriptionResult instanceof InductionLoopSubscriptionResult) {
                    inductionLoop = (InductionLoopSubscriptionResult) subscriptionResult;
                    int count = (int) inductionLoop.vehiclesOnInductionLoop.stream().filter((s) -> s.leaveTime >= 0).count();
                    inductionLoopInfo = new InductionLoopInfo.Builder(time, inductionLoop.id)
                            .vehicleData(inductionLoop.meanSpeed, inductionLoop.meanVehicleLength)
                            .traffic(count, calculateFlow(time, inductionLoop.id, count))
                            .create();
                    updatedInductionLoops.add(inductionLoopInfo);
                } else if (subscriptionResult instanceof LaneAreaSubscriptionResult) {
                    laneArea = (LaneAreaSubscriptionResult) subscriptionResult;
                    double meanSpeed = calculateMeanSpeedOfLaneAreaDetector(laneArea.vehicles);
                    laneAreaDetectorInfo = new LaneAreaDetectorInfo.Builder(time, laneArea.id)
                            .vehicleData(laneArea.vehicleCount, meanSpeed)
                            .density((laneArea.vehicleCount * 1000d) / laneArea.length)
                            .haltingVehicles(laneArea.haltingVehicles)
                            .length(laneArea.length)
                            .create();
                    updatedLaneAreas.add(laneAreaDetectorInfo);
                } else if (subscriptionResult instanceof TrafficLightSubscriptionResult) {
                    trafficLightSubscriptionResult = (TrafficLightSubscriptionResult) subscriptionResult;

                    String trafficLightGroupId = trafficLightSubscriptionResult.id;
                    String currentProgram = trafficLightSubscriptionResult.currentProgramId;
                    int currentPhaseIndex = trafficLightSubscriptionResult.currentPhaseIndex;
                    long assumedTimeOfNextSwitch = trafficLightSubscriptionResult.assumedNextPhaseSwitchTime;
                    List<TrafficLightState> trafficLightState = TrafficLightStateDecoder.createStateListFromEncodedString(
                            trafficLightSubscriptionResult.currentStateEncoded
                    );

                    TrafficLightGroupInfo trafficLightGroupInfo = new TrafficLightGroupInfo(
                            trafficLightGroupId, currentProgram, currentPhaseIndex, assumedTimeOfNextSwitch, trafficLightState
                    );
                    trafficLightGroupInfos.put(trafficLightGroupId, trafficLightGroupInfo);
                }
            }

            final VehicleUpdates vehicleUpdates = new VehicleUpdates(time,
                    new ArrayList<>(addedVehicles.values()),
                    new ArrayList<>(updatedVehicles.values()),
                    new ArrayList<>(removedVehicles)
            );
            final TrafficDetectorUpdates trafficDetectorUpdates = new TrafficDetectorUpdates(time, updatedLaneAreas, updatedInductionLoops);
            final TrafficLightUpdates trafficLightUpdates = new TrafficLightUpdates(time, trafficLightGroupInfos);

            return new TraciSimulationStepResult(vehicleUpdates, trafficDetectorUpdates, trafficLightUpdates);
        } catch (CommandException e) {
            throw new InternalFederateException("Could not properly simulate step and read subscriptions", e);
        }
    }

    /**
     * Calculates the flow in an introduction loop.
     *
     * @param time            Time step.
     * @param inductionLoopId The Id of the induction loop.
     * @param passedVehicles  Number of passed vehicles.
     * @return The vehicle flow.
     */
    private double calculateFlow(long time, String inductionLoopId, int passedVehicles) {
        InductionLoop inductionLoop = inductionLoops.get(inductionLoopId);
        if (inductionLoop == null) {
            inductionLoop = new InductionLoop(inductionLoopId, sumoConfiguration.trafficFlowMeasurementWindowInS * TIME.SECOND);
            inductionLoops.put(inductionLoopId, inductionLoop);
        }
        if (passedVehicles > 0) {
            inductionLoop.update(time, passedVehicles);
        }
        return inductionLoop.getTrafficFlowVehPerHour(time);
    }

    /**
     * Updates the lanes before next simulation step.
     *
     * @throws CommandException          if the status code of the response is ERROR. The TraCI connection is still available.
     * @throws InternalFederateException if some serious error occurs during writing or reading. The TraCI connection is shut down.
     */
    private void updateBestLanesIfNecessary() throws CommandException, InternalFederateException {
        if (updateBestLanesBeforeNextSimulationStep) {
            VehicleSetUpdateBestLanes updateBestLanes = bridge.getCommandRegister().getOrCreate(VehicleSetUpdateBestLanes.class);
            for (VehicleData vehicle : lastVehicleData.values()) {
                updateBestLanes.execute(bridge, vehicle.getName());
            }
            updateBestLanesBeforeNextSimulationStep = false;
        }
    }

    /**
     * - Workaround -
     * State July 2018:
     * Generally TraCI is able to provide meanSpeed of a Lane Area Detector (E2),
     * but currently TraCI provides false values.
     *
     * @param vehicleIds Ids of the vehicles running in the simulation.
     * @return The mean speed calculated by the lane area detector.
     */
    private double calculateMeanSpeedOfLaneAreaDetector(List<String> vehicleIds) {
        double sum = 0;
        int count = 0;
        for (String vehicleId : vehicleIds) {
            VehicleData vehInfo = lastVehicleData.get(vehicleId);
            sum += vehInfo != null ? vehInfo.getSpeed() : 0;
            count += vehInfo != null ? 1 : 0;
        }
        return sum / count;
    }

    /**
     * Updates the vehicle Ids running in the simulation.
     *
     * @param added        The added vehicle.
     * @param updated      The updated vehicle.
     * @param removedNames The removed vehicles.
     * @param info         Vehicle data.
     */
    private void updateVehicleLists(Map<String, VehicleData> added, Map<String, VehicleData> updated,
                                    Collection<String> removedNames, VehicleData info) {
        String name = info.getName();

        if (knownVehicles.contains(name)) {
            // updated vehicle
            updated.put(name, info);
        } else {
            // new vehicle
            knownVehicles.add(name);
            added.put(name, info);
        }

        // remove not removed values
        removedNames.remove(name);
    }

    /**
     * Calculates sensor data.
     *
     * @param leadingVehicleFromSubscription Information of the leading vehicle.
     * @param minGap                         The minimum gap.
     * @param sensorData                     The at sensor captured data.
     * @return Calculated sensor data.
     */
    private VehicleSensors calculateSensorData(LeadingVehicle leadingVehicleFromSubscription,
                                               double minGap, VehicleSensorData sensorData) {

        if (sensorData == null) {
            final VehicleData leading = leadingVehicleFromSubscription != null
                    ? getLastKnownVehicleData(leadingVehicleFromSubscription.getLeadingVehicleId())
                    : null;
            return new VehicleSensors(new DistanceSensor(
                    leadingVehicleFromSubscription != null
                            ? leadingVehicleFromSubscription.getLeadingVehicleDistance() + minGap
                            : -1, -1d, -1d, -1d),
                    new RadarSensor(leading != null ? leading.getSpeed() : -1d)
            );
        }
        return new VehicleSensors(
                new DistanceSensor(sensorData.frontDistance, sensorData.rearDistance, -1d, -1d),
                new RadarSensor(sensorData.frontSpeed)
        );
    }

    private static class VehicleSensorData {
        private double frontDistance = -1d;
        private double frontSpeed = -1d;
        private double rearDistance = -1d;

        private VehicleSensorData frontDistance(double frontDistance) {
            this.frontDistance = frontDistance;
            return this;
        }

        @SuppressWarnings("UnusedReturnValue")
        private VehicleSensorData frontSpeed(double frontSpeed) {
            this.frontSpeed = frontSpeed;
            return this;
        }

        private VehicleSensorData rearDistance(double rearDistance) {
            this.rearDistance = rearDistance;
            return this;
        }
    }

    /**
     * Maps vehicles to the their current lane segments (on which a vehicle is located).
     *
     * @param subscriptions Subscription data.
     * @return The segment of the vehicle.
     */
    private Map<String, String> calculateVehicleSegmentInfo(List<AbstractSubscriptionResult> subscriptions) {
        Map<String, String> vehicleToSegmentMap = new HashMap<>();
        for (AbstractSubscriptionResult laneAreaDetector : subscriptions) {
            if (!(laneAreaDetector instanceof LaneAreaSubscriptionResult)) {
                continue;
            }
            for (String vehicle : ((LaneAreaSubscriptionResult) laneAreaDetector).vehicles) {
                vehicleToSegmentMap.putIfAbsent(vehicle, laneAreaDetector.id);
            }
        }
        return vehicleToSegmentMap;
    }

    /**
     * Calculates the sensor data from rear.
     *
<<<<<<< HEAD
     * @param subscriptions   Subscription data.
=======
     * @param bridge        Connection to Traci.
     * @param subscriptions Subscription data.
>>>>>>> e6fc6ba4
     * @return Calculated sensor data.
     * @throws InternalFederateException if leading vehicle for a vehicle couldn't be read
     */
    private Map<String, VehicleSensorData> calculateBackSensorData(List<AbstractSubscriptionResult> subscriptions) {
        if (vehiclesWithFrontSensor.isEmpty() && vehiclesWithBackSensor.isEmpty()) {
            return new HashMap<>();
        }

        final boolean queryingAllVehiclesRequired = !vehiclesWithBackSensor.isEmpty();

        final Map<String, VehicleSensorData> sensorResult = initSensorData();
        double distance;
        for (AbstractSubscriptionResult veh : subscriptions) {
            if (!(veh instanceof VehicleSubscriptionResult)) {
                continue;
            }
            if (queryingAllVehiclesRequired || vehiclesWithFrontSensor.containsKey(veh.id)) {
                LeadingVehicle leader = ((VehicleSubscriptionResult) veh).leadingVehicle;

                if (leader != LeadingVehicle.NO_LEADER && vehiclesWithBackSensor.containsKey(leader.getLeadingVehicleId())) {
                    distance = (leader.getLeadingVehicleDistance() <= vehiclesWithBackSensor.get(leader.getLeadingVehicleId()))
                            ? leader.getLeadingVehicleDistance()
                            : Double.POSITIVE_INFINITY;
                    sensorResult.get(leader.getLeadingVehicleId()).rearDistance(distance);
                }
                if (leader != LeadingVehicle.NO_LEADER && vehiclesWithFrontSensor.containsKey(veh.id)) {
                    VehicleData leaderInfo = getLastKnownVehicleData(leader.getLeadingVehicleId());
                    if (leader.getLeadingVehicleDistance() <= vehiclesWithFrontSensor.get(veh.id)) {
                        sensorResult.get(veh.id)
                                .frontDistance(leader.getLeadingVehicleDistance())
                                .frontSpeed(leaderInfo != null ? leaderInfo.getSpeed() : -1d);
                    } else {
                        sensorResult.get(veh.id)
                                .frontDistance(Double.POSITIVE_INFINITY)
                                .frontSpeed(-1d);
                    }
                }
            }
        }
        return sensorResult;
    }

    /**
     * Initialize the sensor data.
     *
     * @return Initialized sensor data.
     */
    private Map<String, VehicleSensorData> initSensorData() {
        final Map<String, VehicleSensorData> sensorResult = new HashMap<>();
        for (String id : vehiclesWithFrontSensor.keySet()) {
            sensorResult.put(id, new VehicleSensorData().frontDistance(Double.POSITIVE_INFINITY));
        }
        VehicleSensorData vehSensorData;
        for (String id : vehiclesWithBackSensor.keySet()) {
            vehSensorData = sensorResult.get(id);
            if (vehSensorData == null) {
                sensorResult.put(id, new VehicleSensorData().rearDistance(Double.POSITIVE_INFINITY));
            } else {
                vehSensorData.rearDistance(Double.POSITIVE_INFINITY);
            }
        }
        return sensorResult;
    }

    /**
     * Calculates vehicle consumption.
     *
     * @param veh             The result of subscribed vehicle.
     * @param lastVehicleData Last information of the vehicle.
     * @return The vehicle consumption.
     */
    private VehicleConsumptions calculateConsumptions(VehicleSubscriptionResult veh, VehicleData lastVehicleData) {
        final Consumptions currentConsumptions = new Consumptions(
                fixConsumptionValue(veh.fuel),
                fixConsumptionValue(veh.electricity)
        );
        if (lastVehicleData != null && lastVehicleData.getVehicleConsumptions() != null) {
            return new VehicleConsumptions(
                    currentConsumptions,
                    lastVehicleData.getVehicleConsumptions().getAllConsumptions().addConsumptions(currentConsumptions)
            );
        }
        return new VehicleConsumptions(currentConsumptions, currentConsumptions);
    }

    private double fixConsumptionValue(double consumption) {
        return consumption * (sumoConfiguration.updateInterval / 1000d);
    }

    /**
     * Calculates the produced emissions of the vehicle.
     *
     * @param veh             The result of subscribed vehicle.
     * @param lastVehicleData Last information of the vehicle.
     * @return The produced emissions.
     */
    private VehicleEmissions calculateEmissions(VehicleSubscriptionResult veh, VehicleData lastVehicleData) {
        final Emissions currentEmissions = new Emissions(
                fixConsumptionValue(veh.co2),
                fixConsumptionValue(veh.co),
                fixConsumptionValue(veh.hc),
                fixConsumptionValue(veh.pmx),
                fixConsumptionValue(veh.nox));
        if (lastVehicleData != null && lastVehicleData.getVehicleEmissions() != null) {
            return new VehicleEmissions(
                    currentEmissions,
                    lastVehicleData.getVehicleEmissions().getAllEmissions().addEmissions(currentEmissions)
            );
        }
        return new VehicleEmissions(currentEmissions, currentEmissions);
    }

    /**
     * Getter for the {@link IRoadPosition}.
     *
     * @param lastVehicleData Last information of the vehicle.
     * @param veh             The result of subscribed vehicle.
     * @return The position in the form of IRoadPosition.
     */
    private IRoadPosition getRoadPosition(VehicleData lastVehicleData, VehicleSubscriptionResult veh) {
        if (veh.edgeId == null) {
            return null;
        }

        IRoadPosition roadPosition = null;
        if (!veh.edgeId.contains(":")) {
            roadPosition = createRoadPosition(
                    veh.edgeId,
                    veh.laneIndex,
                    veh.lanePosition,
                    veh.lateralLanePosition
            );
        } else if (lastVehicleData != null) {
            roadPosition = lastVehicleData.getRoadPosition();
        }
        return roadPosition;
    }

    /**
     * Fixing the driven distance.
     *
     * @param value           Driven distance.
     * @param lastVehicleData Last vehicle info.
     * @return Fixed driven distance.
     */
    private double fixDistanceDriven(double value, VehicleData lastVehicleData) {
        if (value < 0) {
            return (lastVehicleData != null) ? lastVehicleData.getDistanceDriven() : 0;
        } else {
            return value;
        }
    }

    /**
     * Creates a road position as {@link IRoadPosition}.
     *
     * @param edgeId              The Id of the edge.
     * @param offset              The offset.
     * @param lateralLanePosition The lateral lane position.
     * @return Road position.
     */
    private IRoadPosition createRoadPosition(String edgeId, int laneIndex, double offset, double lateralLanePosition) {
        return new SimpleRoadPosition(edgeId, laneIndex, offset, lateralLanePosition);
    }

    /**
     * Getter for the stop mode (stop, park).
     *
     * @param stoppedStateEncoded Encoded number indicating the stop mode.
     * @return The stop mode.
     */
    private VehicleStopMode getStopMode(int stoppedStateEncoded) {
        if ((stoppedStateEncoded & 0b10000000) > 0) {
            return VehicleStopMode.PARK_IN_PARKING_AREA;
        }
        if ((stoppedStateEncoded & 0b0010) > 0) {
            return VehicleStopMode.PARK_ON_ROADSIDE;
        }
        if ((stoppedStateEncoded & 0b0001) > 0) {
            return VehicleStopMode.STOP;
        }
        return VehicleStopMode.NOT_STOPPED;
    }

    /**
     * This method decodes the vehicle signals.
     *
     * @param signalsEncoded Encoded number indicating the vehicle signals.
     * @return a new {@link VehicleSignals} object
     */
    private VehicleSignals decodeVehicleSignals(int signalsEncoded) {
        boolean blinkerRight = getBit(signalsEncoded, 0);
        boolean blinkerLeft = getBit(signalsEncoded, 1);
        boolean blinkerEmergency = getBit(signalsEncoded, 2);
        boolean brakeLight = getBit(signalsEncoded, 3);
        boolean reverseDrive = getBit(signalsEncoded, 7);
        return new VehicleSignals(
                blinkerLeft, blinkerRight, blinkerEmergency, brakeLight, reverseDrive
        );
    }


    /**
     * Takes the decimal number Function takes the Nth bit (1 to 31).
     *
     * @param decimal the number
     * @param n       the Nth bit
     * @return the value of Nth bit from decimal. <code>true</code> if the bit is set, otherwise <code>false</code>.
     */
    private static boolean getBit(int decimal, int n) {
        // Shifting the 1 for N-1 bits
        int constant = 1 << n;
        // if the bit is set, return true, otherwise false
        return (decimal & constant) > 0;
    }

    /**
     * Getter for the last vehicle data.
     *
     * @param vehicleId The Id of the vehicle.
     * @return The latest known vehicle data.
     */
    public VehicleData getLastKnownVehicleData(String vehicleId) {
        return lastVehicleData.get(vehicleId);
    }

    public Map<String, String> getLastKnownLaneAreaIds() {
        return lastVehicleData.values().stream()
                .filter(veh -> veh.getLaneAreaId() != null)
                .collect(Collectors.toMap(VehicleData::getName, VehicleData::getLaneAreaId));
    }

    /**
     * This method removes vehicles from the simulation.
     *
     * @param vehicleId The Id of the vehicle.
     * @param reason    The reason of remove.
     * @throws InternalFederateException if could not remove the wanted vehicle from the simulation
     */
    public void removeVehicle(String vehicleId, VehicleSetRemove.Reason reason) throws InternalFederateException {
        try {
            remove.execute(bridge, vehicleId, reason);
        } catch (CommandException e) {
            log.warn("Could not remove vehicle {}", vehicleId);
        }
    }
}<|MERGE_RESOLUTION|>--- conflicted
+++ resolved
@@ -628,12 +628,7 @@
     /**
      * Calculates the sensor data from rear.
      *
-<<<<<<< HEAD
-     * @param subscriptions   Subscription data.
-=======
-     * @param bridge        Connection to Traci.
      * @param subscriptions Subscription data.
->>>>>>> e6fc6ba4
      * @return Calculated sensor data.
      * @throws InternalFederateException if leading vehicle for a vehicle couldn't be read
      */
