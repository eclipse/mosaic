--- conflicted
+++ resolved
@@ -419,28 +419,6 @@
             final Map<String, TrafficLightGroupInfo> trafficLightGroupInfos = new HashMap<>();
 
             for (AbstractSubscriptionResult subscriptionResult : subscriptions) {
-<<<<<<< HEAD
-                if (subscriptionResult instanceof VehicleContextSubscriptionResult) {
-                    VehicleContextSubscriptionResult vehiclesFromContext = (VehicleContextSubscriptionResult) subscriptionResult;
-                    VehicleData last = this.lastVehicleData.get(vehiclesFromContext.id);
-                    if (last != null && vehiclesFromContext.contextSubscriptions.size() > 1) {
-                        for (VehicleSubscriptionResult vehInSight : vehiclesFromContext.contextSubscriptions) {
-                            if (vehiclesFromContext.id.equals(vehInSight.id)) {
-                                continue;
-                            }
-                            last.getInSight().add(
-                                    new SurroundingVehicle(vehInSight.id, vehInSight.position, vehInSight.speed, vehInSight.heading)
-                            );
-                        }
-                    }
-                } else if (subscriptionResult instanceof InductionLoopSubscriptionResult) {
-                    inductionLoop = (InductionLoopSubscriptionResult) subscriptionResult;
-                    int count = (int) inductionLoop.vehiclesOnInductionLoop.stream().filter((s) -> s.leaveTime >= 0).count();
-                    inductionLoopInfo = new InductionLoopInfo.Builder(time, inductionLoop.id)
-                            .vehicleData(inductionLoop.meanSpeed, inductionLoop.meanVehicleLength)
-                            .traffic(count, calculateFlow(time, inductionLoop.id, count))
-                            .create();
-=======
                 if (subscriptionResult instanceof VehicleSubscriptionResult) {
                     final SumoVehicleState sumoVehicle = processVehicleSubscriptionResult(
                             time, (VehicleSubscriptionResult) subscriptionResult, followerDistances, vehicleSegmentInfo
@@ -457,7 +435,6 @@
                     final InductionLoopInfo inductionLoopInfo = processInductionLoopSubscriptionResult(
                             time, (InductionLoopSubscriptionResult) subscriptionResult
                     );
->>>>>>> 6ee237ac
                     updatedInductionLoops.add(inductionLoopInfo);
                 } else if (subscriptionResult instanceof LaneAreaSubscriptionResult) {
                     final LaneAreaDetectorInfo laneAreaDetectorInfo = processLaneAreaSubscriptionResult(
