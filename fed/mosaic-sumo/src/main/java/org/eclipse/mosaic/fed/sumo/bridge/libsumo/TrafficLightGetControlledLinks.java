/*
 * Copyright (c) 2021 Fraunhofer FOKUS and others. All rights reserved.
 *
 * See the NOTICE file(s) distributed with this work for additional
 * information regarding copyright ownership.
 *
 * This program and the accompanying materials are made available under the
 * terms of the Eclipse Public License 2.0 which is available at
 * http://www.eclipse.org/legal/epl-2.0
 *
 * SPDX-License-Identifier: EPL-2.0
 *
 * Contact: mosaic@fokus.fraunhofer.de
 */

package org.eclipse.mosaic.fed.sumo.bridge.libsumo;

import org.eclipse.mosaic.fed.sumo.bridge.Bridge;
import org.eclipse.mosaic.fed.sumo.bridge.CommandException;

import org.eclipse.sumo.libsumo.TraCILink;
import org.eclipse.sumo.libsumo.TraCILinkVector;
import org.eclipse.sumo.libsumo.TrafficLight;

import java.util.ArrayList;
import java.util.List;

public class TrafficLightGetControlledLinks implements org.eclipse.mosaic.fed.sumo.bridge.api.TrafficLightGetControlledLinks {


    public List<TrafficLightControlledLink> execute(Bridge bridge, String tlId) throws CommandException {
        try {
            List<TrafficLightControlledLink> controlledLinks = new ArrayList<>();
<<<<<<< HEAD
            int i=0;
=======
            int i = 0;
>>>>>>> eafc509c
            for (TraCILinkVector links : TrafficLight.getControlledLinks(tlId)) {
                for (TraCILink link : links) {
                    controlledLinks.add(
                            new TrafficLightControlledLink(i++, link.getFromLane(), link.getToLane())
                    );
                }
            }
            return controlledLinks;
<<<<<<< HEAD
        } catch(IllegalArgumentException e) {
=======
        } catch (IllegalArgumentException e) {
>>>>>>> eafc509c
            throw new CommandException("Could not read list of controlled links for Traffic Light: " + tlId);
        }
    }

}<|MERGE_RESOLUTION|>--- conflicted
+++ resolved
@@ -31,11 +31,7 @@
     public List<TrafficLightControlledLink> execute(Bridge bridge, String tlId) throws CommandException {
         try {
             List<TrafficLightControlledLink> controlledLinks = new ArrayList<>();
-<<<<<<< HEAD
-            int i=0;
-=======
             int i = 0;
->>>>>>> eafc509c
             for (TraCILinkVector links : TrafficLight.getControlledLinks(tlId)) {
                 for (TraCILink link : links) {
                     controlledLinks.add(
@@ -44,11 +40,7 @@
                 }
             }
             return controlledLinks;
-<<<<<<< HEAD
-        } catch(IllegalArgumentException e) {
-=======
         } catch (IllegalArgumentException e) {
->>>>>>> eafc509c
             throw new CommandException("Could not read list of controlled links for Traffic Light: " + tlId);
         }
     }
