/*
 * Copyright (c) 2020 Fraunhofer FOKUS and others. All rights reserved.
 *
 * See the NOTICE file(s) distributed with this work for additional
 * information regarding copyright ownership.
 *
 * This program and the accompanying materials are made available under the
 * terms of the Eclipse Public License 2.0 which is available at
 * http://www.eclipse.org/legal/epl-2.0
 *
 * SPDX-License-Identifier: EPL-2.0
 *
 * Contact: mosaic@fokus.fraunhofer.de
 */

package org.eclipse.mosaic.fed.sumo.ambassador;

import static org.eclipse.mosaic.fed.sumo.ambassador.LogStatements.INDUCTION_LOOP_DETECTOR_SUBSCRIPTION;
import static org.eclipse.mosaic.fed.sumo.ambassador.LogStatements.LANE_AREA_DETECTOR_SUBSCRIPTION;
import static org.eclipse.mosaic.fed.sumo.ambassador.LogStatements.LANE_PROPERTY_CHANGE;
import static org.eclipse.mosaic.fed.sumo.ambassador.LogStatements.SIM_TRAFFIC;
import static org.eclipse.mosaic.fed.sumo.ambassador.LogStatements.SUMO_TRACI_BYTE_ARRAY_MESSAGE;
import static org.eclipse.mosaic.fed.sumo.ambassador.LogStatements.TRAFFIC_LIGHTS_STATE_CHANGE_REQ;
import static org.eclipse.mosaic.fed.sumo.ambassador.LogStatements.TRAFFIC_LIGHT_SUBSCRIPTION;
import static org.eclipse.mosaic.fed.sumo.ambassador.LogStatements.UNKNOWN_INTERACTION;
import static org.eclipse.mosaic.fed.sumo.ambassador.LogStatements.VEHICLE_LANE_CHANGE_REQ;
import static org.eclipse.mosaic.fed.sumo.ambassador.LogStatements.VEHICLE_PARAM_CHANGE_REQ;
import static org.eclipse.mosaic.fed.sumo.ambassador.LogStatements.VEHICLE_RESUME_REQ;
import static org.eclipse.mosaic.fed.sumo.ambassador.LogStatements.VEHICLE_ROUTE_CHANGE_REQ;
import static org.eclipse.mosaic.fed.sumo.ambassador.LogStatements.VEHICLE_SIGHT_DISTANCE_REQ;
import static org.eclipse.mosaic.fed.sumo.ambassador.LogStatements.VEHICLE_SLOWDOWN_REQ;
import static org.eclipse.mosaic.fed.sumo.ambassador.LogStatements.VEHICLE_SPEED_CHANGE_REQ;
import static org.eclipse.mosaic.fed.sumo.ambassador.LogStatements.VEHICLE_STOP_REQ;

import org.eclipse.mosaic.fed.sumo.bridge.Bridge;
import org.eclipse.mosaic.fed.sumo.bridge.SumoVersion;
import org.eclipse.mosaic.fed.sumo.bridge.TraciClientBridge;
import org.eclipse.mosaic.fed.sumo.bridge.api.complex.SumoLaneChangeMode;
import org.eclipse.mosaic.fed.sumo.bridge.api.complex.SumoSpeedMode;
import org.eclipse.mosaic.fed.sumo.bridge.api.complex.TraciSimulationStepResult;
import org.eclipse.mosaic.fed.sumo.bridge.traci.VehicleSetRemove;
import org.eclipse.mosaic.fed.sumo.config.CSumo;
import org.eclipse.mosaic.fed.sumo.util.SumoVehicleClassMapping;
import org.eclipse.mosaic.fed.sumo.util.TrafficSignManager;
import org.eclipse.mosaic.interactions.application.SumoTraciRequest;
import org.eclipse.mosaic.interactions.application.SumoTraciResponse;
import org.eclipse.mosaic.interactions.mapping.advanced.ScenarioTrafficLightRegistration;
import org.eclipse.mosaic.interactions.traffic.InductionLoopDetectorSubscription;
import org.eclipse.mosaic.interactions.traffic.LaneAreaDetectorSubscription;
import org.eclipse.mosaic.interactions.traffic.LanePropertyChange;
import org.eclipse.mosaic.interactions.traffic.TrafficLightStateChange;
import org.eclipse.mosaic.interactions.traffic.TrafficLightSubscription;
import org.eclipse.mosaic.interactions.traffic.TrafficLightUpdates;
import org.eclipse.mosaic.interactions.traffic.VehicleUpdates;
import org.eclipse.mosaic.interactions.trafficsigns.TrafficSignLaneAssignmentChange;
import org.eclipse.mosaic.interactions.trafficsigns.TrafficSignRegistration;
import org.eclipse.mosaic.interactions.trafficsigns.TrafficSignSpeedLimitChange;
import org.eclipse.mosaic.interactions.vehicle.VehicleFederateAssignment;
import org.eclipse.mosaic.interactions.vehicle.VehicleLaneChange;
import org.eclipse.mosaic.interactions.vehicle.VehicleLaneChange.VehicleLaneChangeMode;
import org.eclipse.mosaic.interactions.vehicle.VehicleParametersChange;
import org.eclipse.mosaic.interactions.vehicle.VehicleResume;
import org.eclipse.mosaic.interactions.vehicle.VehicleRouteChange;
import org.eclipse.mosaic.interactions.vehicle.VehicleRouteRegistration;
import org.eclipse.mosaic.interactions.vehicle.VehicleSensorActivation;
import org.eclipse.mosaic.interactions.vehicle.VehicleSensorActivation.SensorType;
import org.eclipse.mosaic.interactions.vehicle.VehicleSightDistanceConfiguration;
import org.eclipse.mosaic.interactions.vehicle.VehicleSlowDown;
import org.eclipse.mosaic.interactions.vehicle.VehicleSpeedChange;
import org.eclipse.mosaic.interactions.vehicle.VehicleStop;
import org.eclipse.mosaic.lib.enums.VehicleClass;
import org.eclipse.mosaic.lib.enums.VehicleStopMode;
import org.eclipse.mosaic.lib.objects.road.IRoadPosition;
import org.eclipse.mosaic.lib.objects.traffic.SumoTraciResult;
import org.eclipse.mosaic.lib.objects.trafficlight.TrafficLightGroup;
import org.eclipse.mosaic.lib.objects.trafficlight.TrafficLightGroupInfo;
import org.eclipse.mosaic.lib.objects.trafficlight.TrafficLightState;
import org.eclipse.mosaic.lib.objects.trafficsign.TrafficSignLaneAssignment;
import org.eclipse.mosaic.lib.objects.trafficsign.TrafficSignSpeed;
import org.eclipse.mosaic.lib.objects.vehicle.VehicleData;
import org.eclipse.mosaic.lib.objects.vehicle.VehicleParameter;
import org.eclipse.mosaic.lib.objects.vehicle.VehicleRoute;
import org.eclipse.mosaic.lib.util.FileUtils;
import org.eclipse.mosaic.lib.util.ProcessLoggingThread;
import org.eclipse.mosaic.lib.util.objects.ObjectInstantiation;
import org.eclipse.mosaic.lib.util.scheduling.DefaultEventScheduler;
import org.eclipse.mosaic.lib.util.scheduling.Event;
import org.eclipse.mosaic.lib.util.scheduling.EventProcessor;
import org.eclipse.mosaic.lib.util.scheduling.EventScheduler;
import org.eclipse.mosaic.rti.TIME;
import org.eclipse.mosaic.rti.api.AbstractFederateAmbassador;
import org.eclipse.mosaic.rti.api.FederateExecutor;
import org.eclipse.mosaic.rti.api.IllegalValueException;
import org.eclipse.mosaic.rti.api.Interaction;
import org.eclipse.mosaic.rti.api.InternalFederateException;
import org.eclipse.mosaic.rti.api.federatestarter.ExecutableFederateExecutor;
import org.eclipse.mosaic.rti.api.federatestarter.NopFederateExecutor;
import org.eclipse.mosaic.rti.api.parameters.AmbassadorParameter;
import org.eclipse.mosaic.rti.config.CLocalHost;

import com.google.common.collect.Iterables;
import com.google.common.collect.Lists;
import org.apache.commons.lang3.ArrayUtils;
import org.apache.commons.lang3.StringUtils;

import java.awt.Color;
import java.io.BufferedReader;
import java.io.File;
import java.io.IOException;
import java.io.InputStream;
import java.io.InputStreamReader;
import java.net.Socket;
import java.net.UnknownHostException;
import java.nio.charset.StandardCharsets;
import java.util.ArrayList;
import java.util.Arrays;
import java.util.Collection;
import java.util.HashMap;
import java.util.Iterator;
import java.util.List;
import java.util.Locale;
import java.util.Map;
import java.util.stream.Collectors;
import javax.annotation.Nonnull;
import javax.annotation.concurrent.NotThreadSafe;

/**
 * Implementation of a {@link AbstractFederateAmbassador} for the traffic simulator
 * SUMO. It allows to control the progress of the traffic simulation and
 * publishes {@link VehicleUpdates}.
 */
@NotThreadSafe
public abstract class AbstractSumoAmbassador extends AbstractFederateAmbassador implements EventProcessor {

    /**
     * Configuration object.
     */
    CSumo sumoConfig;

    /**
     * Simulation time at which the positions are published next.
     */
    long nextTimeStep;

    /**
     * Connection to SUMO.
     */
    Bridge bridge;

    /**
     * Socket with which data is exchanged with SUMO.
     */
    Socket socket;

    /**
     * Indicates whether advance time is called for the first time.
     */
    private boolean firstAdvanceTime = true;

    /**
     * List of {@link Interaction}s which will be cached till a time advance occurs.
     */
    private final List<Interaction> interactionList = new ArrayList<>();

    /**
     * List of vehicles that are simulated externally.
     */
    private final HashMap<String, ExternalVehicleState> externalVehicleMap = new HashMap<>();

    /**
     * Manages traffic signs to be added as POIs to SUMO (e.g. for visualization)
     */
    private final TrafficSignManager trafficSignManager;


    /**
     * Sleep after each connection try. Unit: [ms].
     */
    private final static long SLEEP_AFTER_ATTEMPT = 1000L;

    /**
     * Command used to start Sumo.
     */
    FederateExecutor federateExecutor = null;

    /**
     * Last time of a call to advance time.
     */
    private long lastAdvanceTime = -1;


    /**
     * An event scheduler which is currently used to change the speed to
     * a given value after slowing down the vehicle.
     */
    private final EventScheduler eventScheduler = new DefaultEventScheduler();

    /**
     * Maximum amount of attempts to connect to SUMO.
     */
    private int connectionAttempts = 5;


    /**
     * This contains references to all {@link VehicleRoute}s that are known to SUMO.
     */
    final HashMap<String, VehicleRoute> routeCache = new HashMap<>();

    /**
     * Creates a new {@link AbstractSumoAmbassador} object.
     *
     * @param ambassadorParameter includes parameters for the sumo ambassador.
     */
    AbstractSumoAmbassador(AmbassadorParameter ambassadorParameter) {
        super(ambassadorParameter);

        try {
            sumoConfig = new ObjectInstantiation<>(CSumo.class, log)
                    .readFile(ambassadorParameter.configuration);
        } catch (InstantiationException e) {
            log.error("Configuration object could not be instantiated. Using default ", e);
            sumoConfig = new CSumo();
        }

        log.info("sumoConfig.updateInterval: " + sumoConfig.updateInterval);
        log.info("sumoConfig.sumoConfigurationFile: " + sumoConfig.sumoConfigurationFile);

        if (!findSumoConfigurationFile()) {
            log.error(LogStatements.MISSING_SUMO_CONFIG);
            throw new RuntimeException(LogStatements.MISSING_SUMO_CONFIG);
        }
        checkConfiguration();
        log.info("sumoConfig.sumoConfigurationFile: " + sumoConfig.sumoConfigurationFile);

        trafficSignManager = new TrafficSignManager(sumoConfig.trafficSignLaneWidth);

    }

    private void checkConfiguration() {
        if (sumoConfig.updateInterval <= 0) {
            throw new RuntimeException("Invalid sumo interval, should be >0");
        }
    }

    /**
     * Creates and sets new federate executor.
     *
     * @param host name of the host (as specified in /etc/hosts.json)
     * @param port port number to be used by this federate
     * @param os   operating system enum
     * @return FederateExecutor.
     */
    @Nonnull
    @Override
    public FederateExecutor createFederateExecutor(String host, int port, CLocalHost.OperatingSystem os) {
        // SUMO needs to start the federate by itself, therefore we need to store the federate starter locally and use it later
        federateExecutor = new ExecutableFederateExecutor(descriptor, getSumoExecutable("sumo"), getProgramArguments(port));
        return new NopFederateExecutor();
    }

    static String getSumoExecutable(String executable) {
        String sumoHome = System.getenv("SUMO_HOME");
        if (StringUtils.isNotBlank(sumoHome)) {
            return sumoHome + File.separator + "bin" + File.separator + executable;
        }
        return executable;
    }

    /**
     * Connects to SUMO using the given host with input stream.
     *
     * @param host The host on which the simulator is running.
     * @param in   This input stream is connected to the output stream of the
     *             started simulator process. The stream is only valid during
     *             this method call.
     * @param err  Error by connecting to federate.
     * @throws InternalFederateException Exception if an error occurred while starting SUMO.
     */
    @Override
    public void connectToFederate(String host, InputStream in, InputStream err) throws InternalFederateException {
        int port = -1;
        try {
            log.debug("connectToFederate(String host, InputStream in, InputStream err)");
            final String portTag = "port";
            final String success = "Starting server on port";
            final String error = "Error";

            BufferedReader sumoInputReader = new BufferedReader(new InputStreamReader(in, StandardCharsets.UTF_8));
            String line;
            // hold the thread for a second to allow sumo to print possible error message to the error stream
            Thread.sleep(1000);
            while (((line = sumoInputReader.readLine()) != null)) {
                if (line.length() > 0) {
                    if (log.isDebugEnabled()) {
                        log.debug(line);
                    }
                    // SUMO is started, and the port is extracted from its
                    // output
                    if (line.contains(success)) {
                        String[] split = StringUtils.split(line, ' ');
                        for (int i = 0; i < split.length; i++) {
                            if (split[i].equals(portTag)) {
                                port = Integer.parseInt(split[i + 1]);
                                connectToFederate(host, port);
                            }
                        }
                        break;
                    }
                    // an error occurred while starting SUMO
                    if (line.contains(error)) {
                        log.error(line);
                        break;
                    }
                }
            }

            // Print errors, if socket was not created
            if (socket == null) {
                String myError = "Could not connect to socket: host: " + host + " port: " + port;
                log.error(myError);
                BufferedReader sumoErrorReader = new BufferedReader(new InputStreamReader(err, StandardCharsets.UTF_8));
                while (((line = sumoErrorReader.readLine()) != null)) {
                    if (line.length() > 0) {
                        log.error(line);
                    }
                }

                // specialized error message for missing port
                if (port == -1) {
                    throw new InternalFederateException("Could not read port from SUMO. SUMO seems to be crashed.");
                }

                throw new InternalFederateException(myError);
            }
        } catch (InterruptedException | IOException | RuntimeException e) {
            throw new InternalFederateException(e);
        }
    }

    /**
     * Connects to SUMO using the given host and port.
     *
     * @param host host on which SUMO is running.
     * @param port port on which TraCI is listening.
     */
    @Override
    public void connectToFederate(String host, int port) {
        try {
            log.debug("connectToFederate(String host, int port) method");
            socket = new Socket(host, port);

            // set performance preference to lowest latency
            socket.setPerformancePreferences(0, 100, 10);

            // disable Nagle's algorithm (TcpNoDelay Flag) to decrease latency even further
            socket.setTcpNoDelay(true);
            log.debug("Created TraCI Connection with the following specs: ");
            log.debug("    Receive Buffer Size: " + socket.getReceiveBufferSize());
            log.debug("    Send Buffer Size: " + socket.getSendBufferSize());
            log.debug("    Keep alive: " + socket.getKeepAlive());
            log.debug("    TCP NoDelay: " + socket.getTcpNoDelay());
        } catch (UnknownHostException ex) {
            log.error("Unknown host: {}", ex.getMessage());
        } catch (IOException ex) {
            log.warn("Error while connecting to SUMO. Retrying.");
            if (connectionAttempts-- > 0) {
                try {
                    Thread.sleep(SLEEP_AFTER_ATTEMPT);
                } catch (InterruptedException e) {
                    log.error("Could not execute Thread.sleep({}). Reason: {}", SLEEP_AFTER_ATTEMPT, e.getMessage());
                }
                connectToFederate(host, port);
            }
        }
    }

    /**
     * This method is called to tell the federate the start time and the end time.
     *
     * @param startTime Start time of the simulation run in nano seconds.
     * @param endTime   End time of the simulation run in nano seconds.
     * @throws InternalFederateException Exception is thrown if an error is occurred while execute of a federate.
     */
    @Override
    public void initialize(long startTime, long endTime) throws InternalFederateException {
        super.initialize(startTime, endTime);

        nextTimeStep = startTime;

        // If simulation is to start and stop, do nothing and postpone the thing
        // to do until a VehicleRoutesInitialization interaction was received
        // Else connect to the TraCI server, if Sumo is already started no
        // change of the route file is necessary
        if (descriptor == null) {
            initSumoConnection();
        }

        try {
            rti.requestAdvanceTime(nextTimeStep, 0, (byte) 1);
        } catch (IllegalValueException e) {
            log.error("Error during advanceTime request", e);
            throw new InternalFederateException(e);
        }
    }

    /**
     * Initializes the TraciClient.
     *
     * @throws InternalFederateException Exception is thrown if an error is occurred while execution of a federate.
     */
    protected void initSumoConnection() throws InternalFederateException {
        if (bridge != null) {
            return;
        }

        try {
            // whenever initTraci is called the cached paths SHOULD be available
            // just to be sure make a failsafe
            bridge = new TraciClientBridge(sumoConfig, socket);

            if (bridge.getCurrentVersion().getApiVersion() < SumoVersion.LOWEST.getApiVersion()) {
                throw new InternalFederateException(
                        String.format("The installed version of SUMO ( <= %s) is not compatible with Eclipse MOSAIC."
                                        + " SUMO version >= %s is required.",
                                bridge.getCurrentVersion().getSumoVersion(),
                                SumoVersion.LOWEST.getSumoVersion())
                );
            }
            log.info("Current API version of SUMO is {} (=SUMO {})", bridge.getCurrentVersion().getApiVersion(), bridge.getCurrentVersion().getSumoVersion());
        } catch (IOException e) {
            log.error("Error while trying to initialize SUMO ambassador.", e);
            throw new InternalFederateException("Could not initialize SUMO ambassador. Please see Traffic.log for details.", e);
        }

        try {
            File sumoWorkingDir = new File(descriptor.getHost().workingDirectory, descriptor.getId());
            trafficSignManager.configure(bridge, sumoWorkingDir);
        } catch (Exception e) {
            log.error("Could not load TrafficSignManager. No traffic signs will be displayed.");
        }

    }

    /**
     * This method processes the interactions.
     *
     * @param interaction The interaction that can be processed
     * @throws InternalFederateException Exception is thrown if an error is occurred while execute of a federate.
     */
    @Override
    public void processInteraction(Interaction interaction) throws InternalFederateException {
        interactionList.add(interaction);

        if (log.isTraceEnabled()) {
            log.trace("Got new interaction {} with time {} ns", interaction.getTypeId(), interaction.getTime());
        }
    }

    /**
     * This processes all other types of interactions as part of {@link #processTimeAdvanceGrant}.
     *
     * @param interaction The interaction to process.
     * @param time        The time of the processed interaction.
     * @throws InternalFederateException Exception if the interaction time is not correct.
     */
    protected void processInteractionAdvanced(Interaction interaction, long time) throws InternalFederateException {
        // make sure the interaction is not in the future
        if (interaction.getTime() > time) {
            throw new InternalFederateException("Interaction time lies in the future:" + interaction.getTime() + ", current time:" + time);
        }

        if (interaction.getTypeId().equals(VehicleFederateAssignment.TYPE_ID)) {
            receiveInteraction((VehicleFederateAssignment) interaction);
        } else if (interaction.getTypeId().equals(VehicleUpdates.TYPE_ID)) {
            receiveInteraction((VehicleUpdates) interaction);
        } else if (interaction.getTypeId().equals(VehicleSlowDown.TYPE_ID)) {
            receiveInteraction((VehicleSlowDown) interaction);
        } else if (interaction.getTypeId().equals(VehicleRouteChange.TYPE_ID)) {
            receiveInteraction((VehicleRouteChange) interaction);
        } else if (interaction.getTypeId().equals(TrafficLightStateChange.TYPE_ID)) {
            receiveInteraction((TrafficLightStateChange) interaction);
        } else if (interaction.getTypeId().equals(SumoTraciRequest.TYPE_ID)) {
            receiveInteraction((SumoTraciRequest) interaction);
        } else if (interaction.getTypeId().equals(VehicleLaneChange.TYPE_ID)) {
            receiveInteraction((VehicleLaneChange) interaction);
        } else if (interaction.getTypeId().equals(VehicleStop.TYPE_ID)) {
            receiveInteraction((VehicleStop) interaction);
        } else if (interaction.getTypeId().equals(VehicleResume.TYPE_ID)) {
            receiveInteraction((VehicleResume) interaction);
        } else if (interaction.getTypeId().equals(VehicleParametersChange.TYPE_ID)) {
            receiveInteraction((VehicleParametersChange) interaction);
        } else if (interaction.getTypeId().equals(VehicleSensorActivation.TYPE_ID)) {
            receiveInteraction((VehicleSensorActivation) interaction);
        } else if (interaction.getTypeId().equals(VehicleSpeedChange.TYPE_ID)) {
            receiveInteraction((VehicleSpeedChange) interaction);
        } else if (interaction.getTypeId().equals(VehicleSightDistanceConfiguration.TYPE_ID)) {
            receiveInteraction((VehicleSightDistanceConfiguration) interaction);
        } else if (interaction.getTypeId().equals(InductionLoopDetectorSubscription.TYPE_ID)) {
            receiveInteraction((InductionLoopDetectorSubscription) interaction);
        } else if (interaction.getTypeId().equals(LaneAreaDetectorSubscription.TYPE_ID)) {
            receiveInteraction((LaneAreaDetectorSubscription) interaction);
        } else if (interaction.getTypeId().equals(TrafficLightSubscription.TYPE_ID)) {
            this.receiveInteraction((TrafficLightSubscription) interaction);
        } else if (interaction.getTypeId().equals(LanePropertyChange.TYPE_ID)) {
            receiveInteraction((LanePropertyChange) interaction);
        } else if (interaction.getTypeId().equals(TrafficSignRegistration.TYPE_ID)) {
            this.receiveInteraction((TrafficSignRegistration) interaction);
        } else if (interaction.getTypeId().equals(TrafficSignSpeedLimitChange.TYPE_ID)) {
            this.receiveInteraction((TrafficSignSpeedLimitChange) interaction);
        } else if (interaction.getTypeId().equals(TrafficSignLaneAssignmentChange.TYPE_ID)) {
            this.receiveInteraction((TrafficSignLaneAssignmentChange) interaction);
        } else {
            log.warn(UNKNOWN_INTERACTION + interaction.getTypeId());
        }
    }

    /**
     * Extract data from received {@link VehicleFederateAssignment} interactions and add vehicle to list of externally simulated vehicles.
     *
     * @param vehicleFederateAssignment interaction indicating that a vehicle is simulated externally.
     */
    private synchronized void receiveInteraction(VehicleFederateAssignment vehicleFederateAssignment) {
        if (!vehicleFederateAssignment.getAssignedFederate().equals(getId())
                && !externalVehicleMap.containsKey(vehicleFederateAssignment.getVehicleId())) {
            externalVehicleMap.put(vehicleFederateAssignment.getVehicleId(), new ExternalVehicleState());
        }
    }

    /**
     * Extract data from received {@link VehicleUpdates} interaction and apply
     * updates of externally simulated vehicles to SUMO via TraCI calls.
     *
     * @param vehicleUpdates interaction indicating vehicle updates of a simulator
     */
    private synchronized void receiveInteraction(VehicleUpdates vehicleUpdates) throws InternalFederateException {
        if (vehicleUpdates == null || vehicleUpdates.getSenderId().equals(getId())) {
            return;
        }

        ExternalVehicleState vehicleState;
        for (VehicleData updatedVehicle : vehicleUpdates.getUpdated()) {
            vehicleState = externalVehicleMap.get(updatedVehicle.getName());
            if (vehicleState != null) {
                vehicleState.setLastMovementInfo(updatedVehicle);
            }
        }

        for (String removed : vehicleUpdates.getRemovedNames()) {
            if (externalVehicleMap.containsKey(removed)) {
                bridge.getSimulationControl().removeVehicle(removed, VehicleSetRemove.Reason.ARRIVED);
            }
        }
    }

    /**
     * Extract data from received {@link VehicleSlowDown} interaction and forward to SUMO.
     *
     * @param vehicleSlowDown interaction indicating that a vehicle has to slow down
     */
    private synchronized void receiveInteraction(VehicleSlowDown vehicleSlowDown) throws InternalFederateException {
        if (externalVehicleMap.containsKey(vehicleSlowDown.getVehicleId())) {
            return;
        }
        if (log.isInfoEnabled()) {
            log.info(
                    "{} at simulation time {}: vehicleId=\"{}\", targetSpeed={}m/s, interval={}ms",
                    VEHICLE_SLOWDOWN_REQ,
                    TIME.format(vehicleSlowDown.getTime()),
                    vehicleSlowDown.getVehicleId(),
                    vehicleSlowDown.getSpeed(),
                    vehicleSlowDown.getInterval()
            );
        }
        bridge.getVehicleControl()
<<<<<<< HEAD
                .slowDown(vehicleSlowDown.getVehicleId(), vehicleSlowDown.getSpeed(), nsToMs((long) (vehicleSlowDown.getInterval() * TIME.SECOND)));
=======
                .slowDown(vehicleSlowDown.getVehicleId(), vehicleSlowDown.getSpeed(), nsToMs(vehicleSlowDown.getInterval()));
>>>>>>> facb316d
    }

    /**
     * Extract data from received {@link VehicleStop} interaction and forward to SUMO.
     *
     * @param vehicleStop interaction indicating that a vehicle has to stop.
     */
    private synchronized void receiveInteraction(VehicleStop vehicleStop) {
        if (externalVehicleMap.containsKey(vehicleStop.getVehicleId())) {
            return;
        }
        try {
            final IRoadPosition stopPos = vehicleStop.getStopPosition();
            if (log.isInfoEnabled()) {
                log.info(
                        "{} at simulation time {}: vehicleId=\"{}\", edgeId=\"{}\", position=\"{}\", laneIndex={}, duration={}, stopMode={}",
                        VEHICLE_STOP_REQ,
                        TIME.format(vehicleStop.getTime()),
                        vehicleStop.getVehicleId(),
                        stopPos.getConnectionId(),
                        stopPos.getOffset(),
                        stopPos.getLaneIndex(),
                        vehicleStop.getDuration(),
                        vehicleStop.getVehicleStopMode()
                );
            }
            if (vehicleStop.getVehicleStopMode() == VehicleStopMode.NOT_STOPPED) {
                log.warn("Stop mode {} is not supported", vehicleStop.getVehicleStopMode());
            }

            stopVehicleAt(vehicleStop.getVehicleId(), stopPos, vehicleStop.getVehicleStopMode(), nsToMs(vehicleStop.getDuration()));
        } catch (InternalFederateException e) {
            log.warn("Vehicle {} could not be stopped", vehicleStop.getVehicleId());
        }
    }

    /**
     * Extract data from received {@link VehicleResume} interaction and forward to SUMO.
     *
     * @param vehicleResume interaction indicating that a stopped vehicle has to resume
     */
    private synchronized void receiveInteraction(VehicleResume vehicleResume) throws InternalFederateException {
        if (externalVehicleMap.containsKey(vehicleResume.getVehicleId())) {
            return;
        }
        if (log.isInfoEnabled()) {
            log.info("{} at simulation time {}: " + "vehicleId=\"{}\"",
                    VEHICLE_RESUME_REQ, TIME.format(vehicleResume.getTime()), vehicleResume.getVehicleId());
        }

        bridge.getVehicleControl().resume(vehicleResume.getVehicleId());
    }

    /**
     * Forwards a {@link SumoTraciRequest}.
     *
     * @param sumoTraciRequest The {@link SumoTraciRequest}
     */
    private synchronized void receiveInteraction(SumoTraciRequest sumoTraciRequest) throws InternalFederateException {
        try {
            if (bridge instanceof TraciClientBridge) {
                log.info(
                        "{} at simulation time {}: " + "length=\"{}\", id=\"{}\" data={}",
                        SUMO_TRACI_BYTE_ARRAY_MESSAGE,
                        TIME.format(sumoTraciRequest.getTime()),
                        sumoTraciRequest.getCommandLength(),
                        sumoTraciRequest.getRequestId(),
                        sumoTraciRequest.getCommand()
                );

                SumoTraciResult sumoTraciResult =
                        ((TraciClientBridge) bridge).writeByteArrayMessage(sumoTraciRequest.getRequestId(), sumoTraciRequest.getCommand());
                rti.triggerInteraction(new SumoTraciResponse(sumoTraciRequest.getTime(), sumoTraciResult));
            } else {
                log.warn("SumoTraciRequests are not supported.");
            }
        } catch (InternalFederateException | IllegalValueException e) {
            throw new InternalFederateException(e);
        }
    }

    /**
     * Extract data from received {@link VehicleRouteChange} interaction and forward to SUMO.
     *
     * @param vehicleRouteChange interaction indicating that a vehicle has to change its route
     */
    private synchronized void receiveInteraction(VehicleRouteChange vehicleRouteChange) throws InternalFederateException {
        if (log.isInfoEnabled()) {
            VehicleData lastKnownVehicleData = bridge.getSimulationControl().getLastKnownVehicleData(vehicleRouteChange.getVehicleId());
            log.info(
                    "{} at simulation time {}: vehicleId=\"{}\", newRouteId={}, current edge: {}",
                    VEHICLE_ROUTE_CHANGE_REQ, TIME.format(vehicleRouteChange.getTime()),
                    vehicleRouteChange.getVehicleId(), vehicleRouteChange.getRouteId(),
                    lastKnownVehicleData != null ? lastKnownVehicleData.getRoadPosition().getConnectionId() : null
            );
        }

        bridge.getVehicleControl().setRouteById(vehicleRouteChange.getVehicleId(), vehicleRouteChange.getRouteId());

        if (sumoConfig.highlights.contains(CSumo.HIGHLIGHT_CHANGE_ROUTE)) {
            bridge.getVehicleControl().highlight(vehicleRouteChange.getVehicleId(), Color.BLUE);
        }
    }

    /**
     * Extract data from received {@link VehicleLaneChange} interaction and forward to SUMO.
     *
     * @param vehicleLaneChange interaction indicating that a vehicle has to change its lane
     * @throws InternalFederateException Exception is thrown if an error occurred while converting to number.
     */
    private synchronized void receiveInteraction(VehicleLaneChange vehicleLaneChange) throws InternalFederateException {
        if (externalVehicleMap.containsKey(vehicleLaneChange.getVehicleId())) {
            return;
        }
        try {
            VehicleLaneChange.VehicleLaneChangeMode mode = vehicleLaneChange.getVehicleLaneChangeMode();

            if (log.isInfoEnabled()) {
                log.info("{} at simulation time {}: vehicleId=\"{}\", mode={}, lane={}",
                        VEHICLE_LANE_CHANGE_REQ,
                        TIME.format(vehicleLaneChange.getTime()),
                        vehicleLaneChange.getVehicleId(),
                        mode + (mode == VehicleLaneChangeMode.BY_INDEX ? "(" + vehicleLaneChange.getTargetLaneIndex() + ")" : ""),
                        vehicleLaneChange.getCurrentLaneId()
                );
            }

            int targetLaneId;

            switch (mode) {
                case BY_INDEX:
                    targetLaneId = vehicleLaneChange.getTargetLaneIndex();
                    break;
                case TO_LEFT:
                    int laneId = vehicleLaneChange.getCurrentLaneId();
                    targetLaneId = laneId + 1;
                    break;
                case TO_RIGHT:
                    laneId = vehicleLaneChange.getCurrentLaneId();
                    targetLaneId = laneId - 1;
                    break;
                case TO_RIGHTMOST:
                    targetLaneId = 0;
                    break;
                case STAY:
                    log.info("This lane is in use already - change lane will not be performed ");
                    return;
                default:
                    log.warn("VehicleLaneChange failed: unsupported lane change mode.");
                    return;
            }
            bridge.getVehicleControl().changeLane(vehicleLaneChange.getVehicleId(), targetLaneId, nsToMs(vehicleLaneChange.getDuration()));

            if (sumoConfig.highlights.contains(CSumo.HIGHLIGHT_CHANGE_LANE)) {
                VehicleData vehicleData = bridge.getSimulationControl().getLastKnownVehicleData(vehicleLaneChange.getVehicleId());
                if (vehicleData.getRoadPosition().getLaneIndex() != targetLaneId) {
                    bridge.getVehicleControl().highlight(vehicleLaneChange.getVehicleId(), Color.RED);
                }
            }

        } catch (NumberFormatException e) {
            throw new InternalFederateException(e);
        }
    }

    private int nsToMs(long time) {
        return (int) (time / TIME.MILLI_SECOND);
    }

    /**
     * Extract data from received {@link TrafficLightStateChange} interaction and forward
     * to SUMO.
     *
     * @param trafficLightStateChange Interaction indicates the state of traffic lights.
     * @throws InternalFederateException Exception if a invalid value is used.
     */
    private synchronized void receiveInteraction(TrafficLightStateChange trafficLightStateChange) throws InternalFederateException {
        try {
            log.info(TRAFFIC_LIGHTS_STATE_CHANGE_REQ);

            String trafficLightGroupId = trafficLightStateChange.getTrafficLightGroupId();

            switch (trafficLightStateChange.getParameterType()) {

                case ChangePhase:
                    log.info(
                            "Changing the current phase of traffic light group '{}' to phase with index '{}'",
                            trafficLightGroupId, trafficLightStateChange.getPhaseIndex()
                    );
                    bridge.getTrafficLightControl().setPhaseIndex(trafficLightGroupId, trafficLightStateChange.getPhaseIndex());
                    break;

                case RemainingDuration:
                    double durationInSeconds = trafficLightStateChange.getPhaseRemainingDuration() / 1000; //ms -> s
                    log.info(
                            "Changing remaining phase duration of traffic light group='{}' to '{}' seconds",
                            trafficLightGroupId, durationInSeconds
                    );
                    bridge.getTrafficLightControl().setPhaseRemainingDuration(trafficLightGroupId, durationInSeconds);
                    break;

                case ProgramId:
                    log.info(
                            "Changing program of traffic light group '{}' to program id '{}'",
                            trafficLightGroupId, trafficLightStateChange.getProgramId()
                    );
                    bridge.getTrafficLightControl().setProgramById(trafficLightGroupId, trafficLightStateChange.getProgramId());
                    break;

                case ChangeProgramWithPhase:
                    log.info(
                            "Changing program of traffic light group '{}' to program id '{}' and setting the phase to '{}'",
                            trafficLightGroupId, trafficLightStateChange.getProgramId(), trafficLightStateChange.getPhaseIndex()
                    );
                    bridge.getTrafficLightControl().setProgramById(trafficLightGroupId, trafficLightStateChange.getProgramId());
                    bridge.getTrafficLightControl().setPhaseIndex(trafficLightGroupId, trafficLightStateChange.getPhaseIndex());
                    break;

                case ChangeToCustomState:
                    log.info("Changing to custom states for traffic light group '{}'.", trafficLightGroupId);
                    bridge.getTrafficLightControl().setPhase(trafficLightGroupId, trafficLightStateChange.getCustomStateList());
                    break;
                default:
                    log.warn("Discard this TrafficLightStateChange interaction (paramType={}).", trafficLightStateChange.getParameterType());
                    return;
            }

            String programId = bridge.getTrafficLightControl().getCurrentProgram(trafficLightGroupId);
            int phaseIndex = bridge.getTrafficLightControl().getCurrentPhase(trafficLightGroupId);
            long assumedNextTimeSwitch = (long) (bridge.getTrafficLightControl().getNextSwitchTime(trafficLightGroupId) * TIME.SECOND);
            List<TrafficLightState> currentStates = bridge.getTrafficLightControl().getCurrentStates(trafficLightGroupId);

            Map<String, TrafficLightGroupInfo> changedTrafficLightGroupInfo = new HashMap<>();
            changedTrafficLightGroupInfo.put(trafficLightGroupId, new TrafficLightGroupInfo(
                    trafficLightStateChange.getTrafficLightGroupId(),
                    programId,
                    phaseIndex,
                    assumedNextTimeSwitch,
                    currentStates
            ));

            // now tell the RTI that an update happened so that the update can reach other federates
            this.rti.triggerInteraction(
                    new TrafficLightUpdates(trafficLightStateChange.getTime(), changedTrafficLightGroupInfo)
            );
        } catch (IllegalValueException e) {
            throw new InternalFederateException(e);
        }
    }

    /**
     * Extracts data from received {@link VehicleSpeedChange} interaction and forwards it to SUMO.<br>
     * If an interval is set in VehicleSpeedChange, at first a slowDown will be initiated
     * via TraCI. After the interval has passed, the change speed command
     * is executed via TraCI. If no interval is set, the speed change is
     * initiated immediately.
     *
     * @param vehicleSpeedChange interaction indicating that a vehicle has to change its speed.
     */
    private synchronized void receiveInteraction(VehicleSpeedChange vehicleSpeedChange) throws InternalFederateException {
        if (externalVehicleMap.containsKey(vehicleSpeedChange.getVehicleId())) {
            return;
        }
        if (log.isInfoEnabled()) {
            log.info(
                    "{} at simulation time {}: " + "vehicleId=\"{}\", targetSpeed={}m/s, interval={}ms",
                    VEHICLE_SPEED_CHANGE_REQ, TIME.format(vehicleSpeedChange.getTime()), vehicleSpeedChange.getVehicleId(),
                    vehicleSpeedChange.getSpeed(), vehicleSpeedChange.getInterval()
            );
        }
        switch (vehicleSpeedChange.getType()) {
            case RESET:
                // reset speed to car-following rules
                bridge.getVehicleControl().setSpeed(vehicleSpeedChange.getVehicleId(), -1.0);
                break;
            case WITH_INTERVAL:
                if (vehicleSpeedChange.getInterval() > 0) {
                    // set speed smoothly with given interval
                    final long changeSpeedTimestep = vehicleSpeedChange.getTime() + vehicleSpeedChange.getInterval();
                    log.debug("slow down vehicle {} and schedule change speed event for timestep {} ns ", vehicleSpeedChange.getVehicleId(), changeSpeedTimestep);
                    bridge.getVehicleControl()
                            .slowDown(vehicleSpeedChange.getVehicleId(), vehicleSpeedChange.getSpeed(), nsToMs(vehicleSpeedChange.getInterval()));

                    // set speed permanently after given interval (in the future) via the event scheduler
                    long adjustedTime = adjustToSumoTimeStep(changeSpeedTimestep, sumoConfig.updateInterval);
                    eventScheduler.addEvent(new Event(adjustedTime, this, vehicleSpeedChange)
                    );
                } else {
                    // set speed immediately
                    bridge.getVehicleControl().setSpeed(vehicleSpeedChange.getVehicleId(), vehicleSpeedChange.getSpeed());
                }
                break;
            case WITH_FORCED_ACCELERATION:
                log.warn("ChangeSpeed with forced acceleration is not supported yet.");
                break;
            case WITH_PLEASANT_ACCELERATION:
                log.warn("ChangeSpeed with pleasant acceleration is not supported yet.");
                break;
            default:
                // unknown type
                log.warn("Unsupported VehicleSpeedChangeType: {}", vehicleSpeedChange.getType());
        }
    }

    private synchronized void receiveInteraction(VehicleSightDistanceConfiguration vehicleSightDistanceConfiguration) throws InternalFederateException {
        log.info("{} at simulation time {}: vehicleId=\"{}\", range={}, angle={}",
                VEHICLE_SIGHT_DISTANCE_REQ,
                TIME.format(vehicleSightDistanceConfiguration.getTime()),
                vehicleSightDistanceConfiguration.getVehicleId(),
                vehicleSightDistanceConfiguration.getSightDistance(),
                vehicleSightDistanceConfiguration.getOpeningAngle()
        );

        bridge.getSimulationControl().subscribeForVehiclesWithinFieldOfVision(
                vehicleSightDistanceConfiguration.getVehicleId(),
                vehicleSightDistanceConfiguration.getTime(), getEndTime(),
                vehicleSightDistanceConfiguration.getSightDistance(),
                vehicleSightDistanceConfiguration.getOpeningAngle()
        );
    }

    /**
     * Extract data from received {@link InductionLoopDetectorSubscription} interaction and forward to SUMO.
     *
     * @param inductionLoopDetectorSubscription Interaction that is indicating to subscribe for induction loop.
     * @throws InternalFederateException Exception if an error occurred while subscribe to induction loop.
     */
    private synchronized void receiveInteraction(InductionLoopDetectorSubscription inductionLoopDetectorSubscription) throws InternalFederateException {
        log.info(
                INDUCTION_LOOP_DETECTOR_SUBSCRIPTION + " Subscribe to InductionLoop with ID={}",
                inductionLoopDetectorSubscription.getInductionLoopId()
        );

        bridge.getSimulationControl().subscribeForInductionLoop(
                inductionLoopDetectorSubscription.getInductionLoopId(),
                inductionLoopDetectorSubscription.getTime(),
                getEndTime()
        );
    }

    /**
     * Extract data from received {@link LaneAreaDetectorSubscription} interaction and forward to SUMO.
     *
     * @param laneAreaDetectorSubscription Interaction that indicating to subscribe for Lane area detector.
     * @throws InternalFederateException Exception if an error occurred while subscribe to lane area detector.
     */
    private synchronized void receiveInteraction(LaneAreaDetectorSubscription laneAreaDetectorSubscription) throws InternalFederateException {
        log.info(
                LANE_AREA_DETECTOR_SUBSCRIPTION + " Subscribe to LaneArea with ID={}",
                laneAreaDetectorSubscription.getLaneAreaId()
        );

        bridge.getSimulationControl().subscribeForLaneArea(
                laneAreaDetectorSubscription.getLaneAreaId(),
                laneAreaDetectorSubscription.getTime(),
                getEndTime()
        );
    }

    /**
     * Extracts data from received TrafficLightSubscription message and forwards to SUMO.
     *
     * @param trafficLightSubscription Interaction that indicating to subscribe for a traffic light.
     * @throws InternalFederateException Exception if an error occurred while subscribe to the traffic light.
     */
    private synchronized void receiveInteraction(TrafficLightSubscription trafficLightSubscription) throws InternalFederateException {
        log.info("{} at simulation time {}: Subscribe to Traffic light group with ID={}",
                TRAFFIC_LIGHT_SUBSCRIPTION, TIME.format(trafficLightSubscription.getTime()),
                trafficLightSubscription.getTrafficLightGroupId()
        );

        bridge.getSimulationControl().subscribeForTrafficLight(
                trafficLightSubscription.getTrafficLightGroupId(),
                trafficLightSubscription.getTime(),
                this.getEndTime()
        );
    }

    /**
     * Extract data from received {@link LanePropertyChange} interaction and forward to SUMO.
     *
     * @param lanePropertyChange Interaction that indicating to change the lane.
     * @throws InternalFederateException Exception if an error occurred while changing the lane.
     */
    private synchronized void receiveInteraction(LanePropertyChange lanePropertyChange) throws InternalFederateException {

        log.info("{} at simulation time {}", LANE_PROPERTY_CHANGE, TIME.format(lanePropertyChange.getTime()));

        final String laneId = lanePropertyChange.getEdgeId() + "_" + lanePropertyChange.getLaneIndex();

        if (lanePropertyChange.getAllowedVehicleClasses() != null) {
            log.info("Change allowed vehicle classes of lane with ID={}", laneId);

            List<String> allowedVehicleClasses = lanePropertyChange.getAllowedVehicleClasses().stream()
                    .map(SumoVehicleClassMapping::toSumo).collect(Collectors.toList());
            bridge.getSimulationControl().setLaneAllowedVehicles(laneId, allowedVehicleClasses);
        }

        if (lanePropertyChange.getDisallowedVehicleClasses() != null) {
            log.info("Change disallowed vehicle classes of lane with ID={}", laneId);

            if (lanePropertyChange.getDisallowedVehicleClasses().containsAll(Lists.newArrayList(VehicleClass.values()))) {
                bridge.getSimulationControl().setLaneAllowedVehicles(laneId, Lists.newArrayList());
            } else {
                List<String> disallowedVehicleClasses = lanePropertyChange.getDisallowedVehicleClasses().stream()
                        .map(SumoVehicleClassMapping::toSumo).collect(Collectors.toList());
                bridge.getSimulationControl().setLaneDisallowedVehicles(laneId, disallowedVehicleClasses);
            }
        }

        if (lanePropertyChange.getMaxSpeed() != null) {
            log.info("Change max speed of lane with ID={}", laneId);
            bridge.getSimulationControl().setLaneMaxSpeed(laneId, lanePropertyChange.getMaxSpeed());
        }
    }

    /**
     * Extract data from received {@link VehicleSensorActivation} interaction and forward to SUMO.
     *
     * @param vehicleSensorActivation Interaction that indicating to enable of the distance sensors for vehicle.
     */
    private void receiveInteraction(VehicleSensorActivation vehicleSensorActivation) {
        log.info(
                "Enabling distance sensors for vehicle \"{}\" at simulation time {}",
                vehicleSensorActivation.getVehicleId(),
                TIME.format(vehicleSensorActivation.getTime())
        );

        if (ArrayUtils.contains(vehicleSensorActivation.getSensorTypes(), SensorType.RADAR_LEFT)
                || ArrayUtils.contains(vehicleSensorActivation.getSensorTypes(), SensorType.RADAR_RIGHT)) {
            log.warn("Left or right distance sensors for vehicles are not supported.");
            return;
        }

        if (ArrayUtils.contains(vehicleSensorActivation.getSensorTypes(), SensorType.RADAR_FRONT)
                || ArrayUtils.contains(vehicleSensorActivation.getSensorTypes(), SensorType.RADAR_REAR)) {
            if (!sumoConfig.subscriptions.contains(CSumo.SUBSCRIPTION_LEADER)) {
                log.warn("You tried to configure a front or rear sensor but no leader information is subscribed. "
                        + "Please add \"{}\" to the list of \"subscriptions\" in the sumo_config.json file.", CSumo.SUBSCRIPTION_LEADER);
                return;
            }

            bridge.getSimulationControl().configureDistanceSensors(
                    vehicleSensorActivation.getVehicleId(),
                    vehicleSensorActivation.getMaximumLookahead(),
                    ArrayUtils.contains(vehicleSensorActivation.getSensorTypes(), SensorType.RADAR_FRONT),
                    ArrayUtils.contains(vehicleSensorActivation.getSensorTypes(), SensorType.RADAR_REAR)
            );
        }
    }

    /**
     * Extract data from received {@link VehicleParametersChange} interaction and forward to SUMO.
     *
     * @param vehicleParametersChange Interaction that indicating to change of the vehicle parameters.
     * @throws InternalFederateException Exception is thrown if an error occurred while changing of the vehicle parameters.
     */
    private void receiveInteraction(VehicleParametersChange vehicleParametersChange) throws InternalFederateException {
        if (externalVehicleMap.containsKey(vehicleParametersChange.getVehicleId())) {
            return;
        }

        log.info("{} at simulation time {}", VEHICLE_PARAM_CHANGE_REQ, TIME.format(vehicleParametersChange.getTime()));

        final String veh_id = vehicleParametersChange.getVehicleId();
        for (final VehicleParameter param : vehicleParametersChange.getVehicleParameters()) {
            switch (param.getParameterType()) {
                case MAX_SPEED:
                    bridge.getVehicleControl().setMaxSpeed(veh_id, param.<Double>getValue());
                    break;
                case IMPERFECTION:
                    bridge.getVehicleControl().setImperfection(veh_id, param.<Double>getValue());
                    break;
                case MAX_ACCELERATION:
                    bridge.getVehicleControl().setMaxAcceleration(veh_id, param.<Double>getValue());
                    break;
                case MAX_DECELERATION:
                    bridge.getVehicleControl().setMaxDeceleration(veh_id, param.<Double>getValue());
                    break;
                case MIN_GAP:
                    bridge.getVehicleControl().setMinimumGap(veh_id, param.<Double>getValue());
                    break;
                case REACTION_TIME:
                    bridge.getVehicleControl().setReactionTime(veh_id, param.<Double>getValue() + sumoConfig.timeGapOffset);
                    break;
                case SPEED_FACTOR:
                    bridge.getVehicleControl().setSpeedFactor(veh_id, param.<Double>getValue());
                    break;
                case LANE_CHANGE_MODE:
                    bridge.getVehicleControl().setLaneChangeMode(veh_id, SumoLaneChangeMode.translateFromEnum(param.getValue()));
                    break;
                case SPEED_MODE:
                    bridge.getVehicleControl().setSpeedMode(veh_id, SumoSpeedMode.translateFromEnum(param.getValue()));
                    break;
                case COLOR:
                    final Color color = param.getValue();
                    bridge.getVehicleControl().setColor(veh_id, color.getRed(), color.getGreen(), color.getBlue(), color.getAlpha());
                    break;
                default:
                    log.warn("Parameter type {} is not supported by SUMO Ambassador", param.getParameterType().name());
            }
        }
    }

    private void receiveInteraction(TrafficSignRegistration trafficSignRegistration) throws InternalFederateException {
        if (trafficSignRegistration.getTrafficSign() instanceof TrafficSignSpeed) {
            trafficSignManager.addSpeedSign((TrafficSignSpeed) trafficSignRegistration.getTrafficSign());
        } else if (trafficSignRegistration.getTrafficSign() instanceof TrafficSignLaneAssignment) {
            trafficSignManager.addLaneAssignmentSign((TrafficSignLaneAssignment) trafficSignRegistration.getTrafficSign());
        }
    }

    private void receiveInteraction(TrafficSignSpeedLimitChange trafficSignSpeedLimitChange) throws InternalFederateException {
        trafficSignManager.changeVariableSpeedSign(
                trafficSignSpeedLimitChange.getTrafficSignId(),
                trafficSignSpeedLimitChange.getLane(),
                trafficSignSpeedLimitChange.getSpeedLimit()
        );
    }

    private void receiveInteraction(TrafficSignLaneAssignmentChange trafficSignLaneAssignmentChange) throws InternalFederateException {
        trafficSignManager.changeVariableLaneAssignmentSign(
                trafficSignLaneAssignmentChange.getTrafficSignId(),
                trafficSignLaneAssignmentChange.getLane(),
                trafficSignLaneAssignmentChange.getAllowedVehicleClasses()
        );
    }

    /**
     * Tries to stop the vehicle at the given edge and offset. However, if the offset is larger
     * than the edge's length, the stop command will fail. In such cases, the offset will decrease,
     * and the stop is requested again.
     */
    private void stopVehicleAt(final String vehicleId, final IRoadPosition stopPos, final VehicleStopMode stopMode, final int duration)
            throws InternalFederateException {
        double stopPosition = 0;
        if (stopMode != VehicleStopMode.PARK_IN_PARKING_AREA) {
            double lengthOfLane = bridge.getSimulationControl().getLengthOfLane(stopPos.getConnectionId(), stopPos.getLaneIndex());
            stopPosition = stopPos.getOffset() < 0 ? lengthOfLane + stopPos.getOffset() : stopPos.getOffset();
            stopPosition = Math.min(Math.max(0.1, stopPosition), lengthOfLane);
        }
        bridge.getVehicleControl().stop(vehicleId, stopPos.getConnectionId(), stopPosition, stopPos.getLaneIndex(), duration, stopMode);
    }

    /**
     * Adjusts the given value to a multiple of the configured sumo time step
     * in order to avoid bugs related to sumo timing.
     *
     * @param changeSpeedStep Requested time for change speed in nanoseconds
     * @param sumoIntervalNs  Configured sumo interval in nanoseconds
     * @return The adjusted value which is a multiple of sumo timestep
     */
    static long adjustToSumoTimeStep(long changeSpeedStep, long sumoIntervalNs) {
        final long mod = changeSpeedStep % sumoIntervalNs;
        final long adjustedTimeStep;

        if (mod <= sumoIntervalNs / 2) {
            adjustedTimeStep = changeSpeedStep - mod;
        } else {
            adjustedTimeStep = changeSpeedStep + (sumoIntervalNs - mod);
        }
        return Math.max(adjustedTimeStep, sumoIntervalNs);
    }

    @Override
    public void processEvent(Event event) throws Exception {
        if (event.getResource() instanceof VehicleSpeedChange) {
            VehicleSpeedChange cs = (VehicleSpeedChange) event.getResource();
            log.debug("Change the speed of vehicle {} at {} ns ", cs.getVehicleId(), event.getTime());
            bridge.getVehicleControl().setSpeed(cs.getVehicleId(), cs.getSpeed());
        }
    }

    /**
     * Starts the SUMO binary locally.
     */
    void startSumoLocal() throws InternalFederateException {
        if (!descriptor.isToStartAndStop()) {
            return;
        }

        File dir = new File(descriptor.getHost().workingDirectory, descriptor.getId());

        log.info("Start Federate local");
        log.info("Directory: " + dir);

        try {
            Process p = federateExecutor.startLocalFederate(dir);

            connectToFederate("localhost", p.getInputStream(), p.getErrorStream());
            // read error output of process in an extra thread
            new ProcessLoggingThread(log, p.getInputStream(), "sumo", ProcessLoggingThread.Level.Info).start();
            new ProcessLoggingThread(log, p.getErrorStream(), "sumo", ProcessLoggingThread.Level.Error).start();

        } catch (FederateExecutor.FederateStarterException e) {
            log.error("Error while executing command: {}", federateExecutor.toString());
            throw new InternalFederateException("Error while starting Sumo: " + e.getLocalizedMessage());
        }
    }

    @Override
    public synchronized void processTimeAdvanceGrant(long time) throws InternalFederateException {
        if (bridge instanceof TraciClientBridge && socket == null) {
            throw new InternalFederateException("Error during advance time (" + time + "): Sumo not yet ready.");
        }

        // send cached interactions
        for (Interaction interaction : interactionList) {
            processInteractionAdvanced(interaction, time);
        }
        interactionList.clear();

        if (time < nextTimeStep) {
            // process time advance only if time is equal or greater than the next simulation time step
            return;
        }

        if (time > lastAdvanceTime) {
            // actually add vehicles in sumo, before we reach the next advance time
            flushNotYetAddedVehicles(lastAdvanceTime);
        }

        // schedule events, e.g. change speed events
        int scheduled = eventScheduler.scheduleEvents(time);
        log.debug("scheduled {} events at time {}", scheduled, TIME.format(time));

        try {
            if (log.isTraceEnabled()) {
                log.trace(SIM_TRAFFIC, time);
            }

            if (firstAdvanceTime) {
                initSumoConnection();
                initializeTrafficLights(time);
                firstAdvanceTime = false;
            }

            setExternalVehiclesToLatestPositions();
            TraciSimulationStepResult simulationStepResult = bridge.getSimulationControl().simulateUntil(time);

            log.trace("Leaving advance time: {}", time);
            removeExternalVehiclesFromUpdates(simulationStepResult.getVehicleUpdates());
            propagateNewRoutes(simulationStepResult.getVehicleUpdates(), time);

            nextTimeStep += sumoConfig.updateInterval * TIME.MILLI_SECOND;
            simulationStepResult.getVehicleUpdates().setNextUpdate(nextTimeStep);

            rti.triggerInteraction(simulationStepResult.getVehicleUpdates());
            rti.triggerInteraction(simulationStepResult.getTrafficDetectorUpdates());
            this.rti.triggerInteraction(simulationStepResult.getTrafficLightUpdates());

            rti.requestAdvanceTime(nextTimeStep, 0, (byte) 2);

            lastAdvanceTime = time;
        } catch (InternalFederateException | IOException | IllegalValueException e) {
            log.error("Error during advanceTime(" + time + ")", e);
            throw new InternalFederateException(e);
        }
    }

    private void removeExternalVehiclesFromUpdates(VehicleUpdates updates) {
        Iterator<VehicleData> updatesAddedIterator = updates.getAdded().iterator();
        while (updatesAddedIterator.hasNext()) {
            VehicleData currentVehicle = updatesAddedIterator.next();
            if (externalVehicleMap.containsKey(currentVehicle.getName())) {
                externalVehicleMap.get(currentVehicle.getName()).setAdded(true);
                updatesAddedIterator.remove();
            }
        }

        updates.getUpdated().removeIf(currentVehicle -> externalVehicleMap.containsKey(currentVehicle.getName()));
        updates.getRemovedNames().removeIf(vehicle -> externalVehicleMap.remove(vehicle) != null);
    }

    private void setExternalVehiclesToLatestPositions() {
        VehicleData latestVehicleData;
        for (Map.Entry<String, ExternalVehicleState> external : externalVehicleMap.entrySet()) {
            if (external.getValue().isAdded()) {
                latestVehicleData = external.getValue().getLastMovementInfo();
                if (latestVehicleData == null) {
                    log.warn("No position data available for external vehicle {}", external.getKey());
                    latestVehicleData = bridge.getSimulationControl().getLastKnownVehicleData(external.getKey());
                }
                if (latestVehicleData != null) {
                    try {
                        bridge.getVehicleControl().moveToXY(
                                external.getKey(),
                                latestVehicleData.getPosition().toCartesian(),
                                latestVehicleData.getHeading(),
                                sumoConfig.moveToXyMode
                        );
                    } catch (InternalFederateException e) {
                        log.warn("Could not set position of vehicle " + external.getKey(), e);
                    }
                }
            }
        }
    }

    /**
     * Vehicles of the notYetRegisteredVehicles list will be added by this function
     * or cached again for the next time.
     *
     * @param time Current system time
     */
    abstract void flushNotYetAddedVehicles(long time) throws InternalFederateException;

    /**
     * This handles the case that sumo handles routing and creates new routes while doing so.
     *
     * @param vehicleUpdates Vehicle movement in the simulation.
     * @param time           Time at which the vehicle has moved.
     * @throws InternalFederateException Exception if an error occurred while propagating new routes.
     */
    private void propagateNewRoutes(VehicleUpdates vehicleUpdates, long time) throws InternalFederateException {
        // cache all new routes
        ArrayList<VehicleRoute> newRoutes = new ArrayList<>();

        // check added vehicles for new routes
        for (VehicleData vehicleData : vehicleUpdates.getAdded()) {
            if (!routeCache.containsKey(vehicleData.getRouteId())) {
                newRoutes.add(readRouteFromTraci(vehicleData.getRouteId()));
            }
        }

        // check updated vehicles for new routes
        for (VehicleData vehicleData : vehicleUpdates.getUpdated()) {
            if (!routeCache.containsKey(vehicleData.getRouteId())) {
                newRoutes.add(readRouteFromTraci(vehicleData.getRouteId()));
            }
        }

        // now create VehicleRouteRegistration interactions for each and add route to cache
        for (VehicleRoute route : newRoutes) {
            // propagate new route
            final VehicleRouteRegistration vehicleRouteRegistration = new VehicleRouteRegistration(time, route);
            try {
                rti.triggerInteraction(vehicleRouteRegistration);
            } catch (IllegalValueException e) {
                throw new InternalFederateException(e);
            }

            // save in cache
            routeCache.put(route.getId(), route);
        }
    }

    /**
     * Reads the route from the SUMO Traci.
     *
     * @param routeId The Id of the route.
     * @return The route from the Traci.
     * @throws InternalFederateException Exception is thrown if an error is occurred by reading route from the Traci.
     */
    VehicleRoute readRouteFromTraci(String routeId) throws InternalFederateException {
        // this route will always be generated with an empty list of nodes
        return new VehicleRoute(routeId, bridge.getRouteControl().getRouteEdges(routeId), new ArrayList<>(), 0d);
    }

    @Override
    public void finishSimulation() {
        log.info("Closing SUMO connection");
        if (bridge != null) {
            bridge.close();
        }
        if (federateExecutor != null) {
            try {
                federateExecutor.stopLocalFederate();
            } catch (FederateExecutor.FederateStarterException e) {
                log.warn("Could not properly stop federate");
            }
        }
        log.info("Finished simulation");
    }

    /**
     * Fetches traffic light data, which contains program, position, controlled
     * roads.
     *
     * @param time Current time
     */
    private void initializeTrafficLights(long time) throws InternalFederateException, IOException, IllegalValueException {
        List<String> tlgIds = bridge.getSimulationControl().getTrafficLightGroupIds();

        List<TrafficLightGroup> tlgs = new ArrayList<>();
        Map<String, Collection<String>> tlgLaneMap = new HashMap<>();
        for (String tlgId : tlgIds) {
            try {
                tlgs.add(bridge.getTrafficLightControl().getTrafficLightGroup(tlgId));
                Collection<String> ctrlLanes = bridge.getTrafficLightControl().getControlledLanes(tlgId);
                tlgLaneMap.put(tlgId, ctrlLanes);
            } catch (InternalFederateException e) {
                log.warn("Could not add traffic light {} to simulation. Skipping.", tlgId);
            }
        }
        Interaction stlRegistration = new ScenarioTrafficLightRegistration(time, tlgs, tlgLaneMap);
        rti.triggerInteraction(stlRegistration);
    }

    /**
     * Find the first configuration file.
     *
     * @param path The path to find a configuration file.
     * @return The first found file path.
     */
    private static File findLocalConfigurationFilename(String path) {
        Collection<File> matchingFileSet = FileUtils.searchForFilesOfType(new File(path), ".sumocfg");
        return Iterables.getFirst(matchingFileSet, null);
    }

    /**
     * Check if a {@code sumoConfigurationFile} is available. If not, try to find and
     * set the {@code sumoConfigurationFile}.
     *
     * @return True if a file set or could be found and set.
     */
    private boolean findSumoConfigurationFile() {
        if (sumoConfig.sumoConfigurationFile == null) {
            final String cfgDir = ambassadorParameter.configuration.getParent();
            log.debug("Try to find configuration file");
            File foundFile = findLocalConfigurationFilename(cfgDir);
            if (foundFile != null) {
                log.info("Found a SUMO configuration file: {}", foundFile);
                sumoConfig.sumoConfigurationFile = foundFile.getName();
            } else {
                log.error("No SUMO configuration file found.");
                return false;
            }
        }
        return true;
    }

    List<String> getProgramArguments(int port) {
        double stepSize = (double) sumoConfig.updateInterval / 1000.0;
        log.info("Simulation step size is {} sec.", stepSize);

        List<String> args = Lists.newArrayList(
                "-c", sumoConfig.sumoConfigurationFile,
                "-v",
                "--remote-port", Integer.toString(port),
                "--step-length", String.format(Locale.ENGLISH, "%.2f", stepSize)
        );

        if (sumoConfig.additionalSumoParameters != null) {
            args.addAll(Arrays.asList(StringUtils.split(sumoConfig.additionalSumoParameters.trim(), " ")));
        }
        return args;
    }

    @Override
    public boolean isTimeConstrained() {
        return true;
    }

    @Override
    public boolean isTimeRegulating() {
        return true;
    }

    @Override
    public boolean canProcessEvent() {
        return true;
    }
}<|MERGE_RESOLUTION|>--- conflicted
+++ resolved
@@ -426,7 +426,8 @@
                                 SumoVersion.LOWEST.getSumoVersion())
                 );
             }
-            log.info("Current API version of SUMO is {} (=SUMO {})", bridge.getCurrentVersion().getApiVersion(), bridge.getCurrentVersion().getSumoVersion());
+            log.info("Current API version of SUMO is {} (=SUMO {})", bridge.getCurrentVersion().getApiVersion(),
+                    bridge.getCurrentVersion().getSumoVersion());
         } catch (IOException e) {
             log.error("Error while trying to initialize SUMO ambassador.", e);
             throw new InternalFederateException("Could not initialize SUMO ambassador. Please see Traffic.log for details.", e);
@@ -572,11 +573,7 @@
             );
         }
         bridge.getVehicleControl()
-<<<<<<< HEAD
-                .slowDown(vehicleSlowDown.getVehicleId(), vehicleSlowDown.getSpeed(), nsToMs((long) (vehicleSlowDown.getInterval() * TIME.SECOND)));
-=======
                 .slowDown(vehicleSlowDown.getVehicleId(), vehicleSlowDown.getSpeed(), nsToMs(vehicleSlowDown.getInterval()));
->>>>>>> facb316d
     }
 
     /**
@@ -592,7 +589,8 @@
             final IRoadPosition stopPos = vehicleStop.getStopPosition();
             if (log.isInfoEnabled()) {
                 log.info(
-                        "{} at simulation time {}: vehicleId=\"{}\", edgeId=\"{}\", position=\"{}\", laneIndex={}, duration={}, stopMode={}",
+                        "{} at simulation time {}: vehicleId=\"{}\", edgeId=\"{}\", position=\"{}\", laneIndex={}, duration={}, "
+                                + "stopMode={}",
                         VEHICLE_STOP_REQ,
                         TIME.format(vehicleStop.getTime()),
                         vehicleStop.getVehicleId(),
@@ -800,7 +798,8 @@
                     bridge.getTrafficLightControl().setPhase(trafficLightGroupId, trafficLightStateChange.getCustomStateList());
                     break;
                 default:
-                    log.warn("Discard this TrafficLightStateChange interaction (paramType={}).", trafficLightStateChange.getParameterType());
+                    log.warn("Discard this TrafficLightStateChange interaction (paramType={}).",
+                            trafficLightStateChange.getParameterType());
                     return;
             }
 
@@ -856,9 +855,11 @@
                 if (vehicleSpeedChange.getInterval() > 0) {
                     // set speed smoothly with given interval
                     final long changeSpeedTimestep = vehicleSpeedChange.getTime() + vehicleSpeedChange.getInterval();
-                    log.debug("slow down vehicle {} and schedule change speed event for timestep {} ns ", vehicleSpeedChange.getVehicleId(), changeSpeedTimestep);
+                    log.debug("slow down vehicle {} and schedule change speed event for timestep {} ns ",
+                            vehicleSpeedChange.getVehicleId(), changeSpeedTimestep);
                     bridge.getVehicleControl()
-                            .slowDown(vehicleSpeedChange.getVehicleId(), vehicleSpeedChange.getSpeed(), nsToMs(vehicleSpeedChange.getInterval()));
+                            .slowDown(vehicleSpeedChange.getVehicleId(), vehicleSpeedChange.getSpeed(),
+                                    nsToMs(vehicleSpeedChange.getInterval()));
 
                     // set speed permanently after given interval (in the future) via the event scheduler
                     long adjustedTime = adjustToSumoTimeStep(changeSpeedTimestep, sumoConfig.updateInterval);
