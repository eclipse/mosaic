--- conflicted
+++ resolved
@@ -163,7 +163,7 @@
     /**
      * Use this method to put the unit in the specific maps.
      *
-     * @param unit         The unit to add.
+     * @param unit The unit to add.
      */
     private void addSimulationUnit(final AbstractSimulationUnit unit) {
         if (allUnits.containsKey(unit.getId())) {
@@ -379,15 +379,12 @@
                 trafficLightRegistration.getMapping().getPosition(),
                 trafficLightRegistration.getTrafficLightGroup()
         );
-<<<<<<< HEAD
-        trafficLightGroupUnit.setGroup(trafficLightRegistration.getMapping().getGroup());
-
-=======
         Interaction trafficLightSubscription = new TrafficLightSubscription(trafficLightRegistration.getTime(),
                 trafficLightRegistration.getTrafficLightGroup().getGroupId());
         log.info("Sending TrafficLightSubscription: {}", trafficLightSubscription);
         trafficLightGroupUnit.sendInteractionToRti(trafficLightSubscription);
->>>>>>> afab311b
+        trafficLightGroupUnit.setGroup(trafficLightRegistration.getMapping().getGroup());
+
         addSimulationUnit(trafficLightGroupUnit);
         doSensorRegistration(trafficLightRegistration.getTime(), trafficLightGroupUnit.getId());
 
