--- conflicted
+++ resolved
@@ -240,11 +240,7 @@
     }
 
     @Override
-<<<<<<< HEAD
-    public void stopNow(VehicleStopMode vehicleStopMode, int durationInNs) {
-=======
     public void stopNow(VehicleStopMode vehicleStopMode, long durationInNs) {
->>>>>>> facb316d
         if (getVehicleData() == null) {
             getOsLog().error("Could not stop vehicle as it has no data present to estimate stop position.");
             return;
