/*
 * Copyright (c) 2020 Fraunhofer FOKUS and others. All rights reserved.
 *
 * See the NOTICE file(s) distributed with this work for additional
 * information regarding copyright ownership.
 *
 * This program and the accompanying materials are made available under the
 * terms of the Eclipse Public License 2.0 which is available at
 * http://www.eclipse.org/legal/epl-2.0
 *
 * SPDX-License-Identifier: EPL-2.0
 *
 * Contact: mosaic@fokus.fraunhofer.de
 */

package org.eclipse.mosaic.fed.application.ambassador.simulation;

import org.eclipse.mosaic.fed.application.ambassador.ErrorRegister;
import org.eclipse.mosaic.fed.application.ambassador.SimulationKernel;
import org.eclipse.mosaic.fed.application.ambassador.simulation.communication.AbstractCommunicationModule;
import org.eclipse.mosaic.fed.application.ambassador.simulation.communication.AdHocModule;
import org.eclipse.mosaic.fed.application.ambassador.simulation.communication.CellModule;
import org.eclipse.mosaic.fed.application.ambassador.simulation.communication.CommunicationModuleOwner;
import org.eclipse.mosaic.fed.application.ambassador.simulation.communication.ReceivedAcknowledgement;
import org.eclipse.mosaic.fed.application.ambassador.simulation.communication.ReceivedV2xMessage;
import org.eclipse.mosaic.fed.application.ambassador.simulation.sensor.DefaultSensorModule;
import org.eclipse.mosaic.fed.application.ambassador.simulation.sensor.EnvironmentSensor;
import org.eclipse.mosaic.fed.application.ambassador.util.ClassNameParser;
import org.eclipse.mosaic.fed.application.ambassador.util.ClassSubsetIterator;
import org.eclipse.mosaic.fed.application.ambassador.util.UnitLoggerImpl;
import org.eclipse.mosaic.fed.application.app.AbstractApplication;
import org.eclipse.mosaic.fed.application.app.api.Application;
import org.eclipse.mosaic.fed.application.app.api.CommunicationApplication;
import org.eclipse.mosaic.fed.application.app.api.MosaicApplication;
import org.eclipse.mosaic.fed.application.app.api.os.OperatingSystem;
import org.eclipse.mosaic.fed.application.app.api.sensor.SensorModule;
import org.eclipse.mosaic.interactions.application.ItefLogging;
import org.eclipse.mosaic.interactions.application.SumoTraciRequest;
import org.eclipse.mosaic.interactions.communication.V2xMessageAcknowledgement;
import org.eclipse.mosaic.interactions.communication.V2xMessageTransmission;
import org.eclipse.mosaic.lib.enums.SensorType;
import org.eclipse.mosaic.lib.geo.GeoPoint;
import org.eclipse.mosaic.lib.objects.environment.EnvironmentEvent;
import org.eclipse.mosaic.lib.objects.traffic.SumoTraciResult;
import org.eclipse.mosaic.lib.objects.v2x.V2xMessage;
import org.eclipse.mosaic.lib.util.scheduling.Event;
import org.eclipse.mosaic.lib.util.scheduling.EventInterceptor;
import org.eclipse.mosaic.lib.util.scheduling.EventManager;
import org.eclipse.mosaic.lib.util.scheduling.EventProcessor;
import org.eclipse.mosaic.lib.util.scheduling.InterceptedEvent;
import org.eclipse.mosaic.rti.TIME;
import org.eclipse.mosaic.rti.api.IllegalValueException;
import org.eclipse.mosaic.rti.api.Interaction;
import org.eclipse.mosaic.rti.api.InternalFederateException;

import org.apache.commons.lang3.StringUtils;
import org.slf4j.Logger;

import java.io.File;
import java.lang.reflect.ParameterizedType;
import java.lang.reflect.Type;
import java.util.ArrayList;
import java.util.Iterator;
import java.util.List;
import java.util.Objects;
import java.util.UUID;
import java.util.concurrent.atomic.AtomicInteger;
import javax.annotation.Nonnull;

/**
 * This class is to be extended by all units that can be equipped with applications.
 * It supplies all functionality for loading applications, communication with the RTI
 * and the processing of events, etc.
 */
public abstract class AbstractSimulationUnit implements EventProcessor, OperatingSystem, CommunicationModuleOwner {

    /**
     * Id (name) which indicates the unit.
     */
    @Nonnull
    private final String id;

    private String group;

    /**
     * Position of the unit.
     */
    private final GeoPoint initialPosition;

    /**
     * The operating system log.
     */
    private final Logger osLog;

    private final List<Application> applications = new ArrayList<>();

    private final EventInterceptor eventInterceptor;


    private final AdHocModule adhocModule;
    private final CellModule cellModule;
    private final SensorModule sensorModule;

    /**
     * User defined tagged value for the next CAM.
     */
    private byte[] userTaggedValue = null;

    private Class<? extends OperatingSystem> operatingSystemCheck;

    /**
     * Creates a new simulation unit, sets initial parameters and initializes
     * {@link AbstractCommunicationModule}s.
     *
     * @param id              simulation unit identifier
     * @param initialPosition initial position od the simulation unit
     */
    AbstractSimulationUnit(@Nonnull final String id, final GeoPoint initialPosition) {
        this.id = Objects.requireNonNull(id);
        osLog = new UnitLoggerImpl(id, "OperatingSystem");
        eventInterceptor = new EventInterceptor(SimulationKernel.SimulationKernel.getEventManager(), this);
        AtomicInteger messageSequenceNumberGenerator = new AtomicInteger();
        this.adhocModule = new AdHocModule(this, messageSequenceNumberGenerator, getOsLog());
        this.cellModule = new CellModule(this, messageSequenceNumberGenerator, getOsLog());
        this.sensorModule = new DefaultSensorModule();
        this.initialPosition = initialPosition;
    }

    public AbstractSimulationUnit setGroup(String vehicleGroup) {
        this.group = vehicleGroup;
        return this;
    }

    @Nonnull
    @Override
    public final String getId() {
        return id;
    }

    /**
     * This method processes an event, before the extension of the simulation unit should process an event.
     * Important: This method should always be called before.
     * It is used to process certain events that are executed in all units equivalent.
     *
     * @param event the event to process.
     * @return true if this method has processed the given event
     * @throws RuntimeException if {@link Event} could not be properly handled by the processor
     */
    public final boolean preProcessEvent(final Event event) {
        final Object resource = event.getResource();
        if (osLog.isTraceEnabled()) {
            osLog.trace("#preProcessEvent at simulation time {} with resource class {} and nice {}",
                    TIME.format(event.getTime()), event.getResourceClassSimpleName(), event.getNice());
        }
        // failsafe
        if (resource == null) {
            return false;
        }

        /*
         * This should be an intercepted event from an application of this simulation unit.
         * The operating system intercept all events from the applications and can watch into the events and maybe forward the event.
         */
        if (event instanceof InterceptedEvent interceptedEvent) {
            // cast the resource of the intercepted event, it must be an event
            final Event originalEvent = interceptedEvent.getOriginalEvent();
            if (osLog.isTraceEnabled()) {
                osLog.trace(
                        "schedule intercepted event {} at simulation time {} event to processors {}",
                        interceptedEvent, TIME.format(event.getTime()), originalEvent.getProcessors())
                ;
            }
            final List<EventProcessor> processors = originalEvent.getProcessors();

            // hand written loop 3x faster on ArrayLists: http://developer.android.com/training/articles/perf-tips.html#Loops
            final int size = processors.size();
            for (int i = 0; i < size; ++i) {
                EventProcessor processor = processors.get(i);
                if (!processor.canProcessEvent()) {
                    continue;
                }

                try {
                    processor.processEvent(originalEvent);
                } catch (Exception ex) {
                    throw new RuntimeException(ErrorRegister.SIMULATION_UNIT_UncaughtExceptionDuringProcessEvent.toString(), ex);
                }
            }

            return true;
        } else {
            if (resource instanceof ReceivedV2xMessage receivedMessage) {
                processReceivedV2xMessage(receivedMessage);
                return true;
            } else if (resource instanceof V2xMessageAcknowledgement v2xAck) {
                processV2xMessageAcknowledgement(v2xAck);
                return true;
            } else {
                return false;
            }
        }
    }

    @Override
    public final long getSimulationTime() {
        return SimulationKernel.SimulationKernel.getCurrentSimulationTime();
    }

    public GeoPoint getInitialPosition() {
        return initialPosition;
    }

    @Override
    @Nonnull
    public final EventManager getEventManager() {
        return eventInterceptor;
    }

    /**
     * Returns the operating system log.
     *
     * @return the operating system log.
     */
    @Nonnull
    public final Logger getOsLog() {
        return osLog;
    }

    /**
     * Tears down the simulation unit by tearing down all applications and clearing all its application list.
     */
    public void tearDown() {
        osLog.debug("#tearDown at simulation time {}", TIME.format(getSimulationTime()));
        for (AbstractApplication<?> application : getApplicationsIterator(AbstractApplication.class)) {
            application.tearDown();
        }
        applications.clear();

        if (cellModule.isEnabled()) {
            cellModule.disable();
        }
        if (adhocModule.isEnabled()) {
            adhocModule.disable();
        }
    }

    protected void setUp() {
        osLog.debug("#setUp at simulation time {}", TIME.format(getSimulationTime()));
        for (AbstractApplication<?> application : getApplicationsIterator(AbstractApplication.class)) {
            // create a new logger for each application and call the syscallSetUp method
            application.setUp(this, new UnitLoggerImpl(id, application.getClass().getSimpleName()));
        }
    }

    /**
     * Load applications.
     *
     * @param applicationClassNames list of application class names
     */
    public final void loadApplications(List<String> applicationClassNames) {
        osLog.debug("#loadApplications {} at simulation time {}", applicationClassNames, TIME.format(getSimulationTime()));
        final ClassNameParser classNameParser = new ClassNameParser(osLog, SimulationKernel.SimulationKernel.getClassLoader());

        // iterate over all class names
        for (final String className : applicationClassNames) {

            Application newApplication = classNameParser.createInstanceFromClassName(className, AbstractApplication.class);

            if (newApplication == null) {
                osLog.error("Could not load application with name {}", className);
                continue;
            }

            if (operatingSystemCheck != null) {
                try {
                    // check if defined operating system is matching
                    Type mySuperclass = newApplication.getClass().getGenericSuperclass();
                    if (mySuperclass instanceof ParameterizedType parameterizedType) {
                        Type[] typeArgs = parameterizedType.getActualTypeArguments();
                        Type type = typeArgs[typeArgs.length - 1];
                        boolean typeAssignableFromOs = Class.forName(StringUtils.substringAfter(type.toString(), "interface").trim())
                                .isAssignableFrom(operatingSystemCheck);
                        if (!typeAssignableFromOs) {
                            throw new RuntimeException(ErrorRegister.SIMULATION_UNIT_IsNotAssignableFrom.toString());
                        }
                    } else {
                        osLog.debug("Could not check operating system of Application. Skipping check.");
                    }
                } catch (ClassNotFoundException e) {
                    osLog.debug("Check for operating system of Application failed. Skipping check.", e);
                }
            }

            osLog.debug("Successfully instantiated the class {}", className);

            // add the application to the list
            applications.add(newApplication);
        }
        // call tear up for every application
        setUp();
    }

    /**
     * Send an interaction to the RTI.
     *
     * @param interaction the interaction.
     */
    @Override
    public final void sendInteractionToRti(Interaction interaction) {
        try {
            SimulationKernel.SimulationKernel.getInteractable().triggerInteraction(interaction);
        } catch (IllegalValueException | InternalFederateException ex) {
            throw new RuntimeException(ex);
        }
    }

    @Override
    public final void sendItefLogTuple(long logTupleId, int... values) {
        ItefLogging itefLogging = new ItefLogging(
                SimulationKernel.SimulationKernel.getCurrentSimulationTime(),
                getId(),
                logTupleId,
                values
        );
        sendInteractionToRti(itefLogging);
    }

    @Override
    public final String sendSumoTraciRequest(byte[] command) {
        String requestId = UUID.randomUUID().toString();
        SumoTraciRequest sumoTraciRequest = new SumoTraciRequest(
                SimulationKernel.SimulationKernel.getCurrentSimulationTime(),
                requestId,
                command
        );
        sendInteractionToRti(sumoTraciRequest);
        return requestId;
    }

    /**
     * Handle the returned information of a request to SUMO via traci.
     *
     * @param sumoTraciResult the result of a request to traci
     */
    public final void processSumoTraciMessage(final SumoTraciResult sumoTraciResult) {
        for (MosaicApplication application : getApplicationsIterator(MosaicApplication.class)) {
            application.onSumoTraciResponded(sumoTraciResult);
        }
    }

    /**
     * All applications that implement the {@link CommunicationApplication} interface are informed about
     * the reception of a new V2X-Message.
     *
     * @param receivedV2xMessage the {@link Interaction} containing the received V2X-Message
     */
    private void processReceivedV2xMessage(final ReceivedV2xMessage receivedV2xMessage) {
        // inform all applications about the received message
        for (CommunicationApplication application : getApplicationsIterator(CommunicationApplication.class)) {
            application.onMessageReceived(receivedV2xMessage);
        }
    }

    /**
     * All applications that implement the {@link CommunicationApplication} interface are informed about
     * whether a V2X-Message was acknowledged or not.
     *
     * @param v2xMessageAcknowledgement the acknowledgement {@link Interaction} containing a V2X-Message
     *                                  and information about acknowledgement
     */
    private void processV2xMessageAcknowledgement(final V2xMessageAcknowledgement v2xMessageAcknowledgement) {
        // Unmap the V2XMessage (which was cached and only a V2XMessageGeneralized was sent around)
        V2xMessage v2xMessage = SimulationKernel.SimulationKernel.getV2xMessageCache().getItem(
                v2xMessageAcknowledgement.getOriginatingMessageId()
        );

        if (v2xMessage == null) {
            osLog.error(
                    "Could not retrieve V2xMessage with id={} from Message Cache.",
                    v2xMessageAcknowledgement.getOriginatingMessageId()
            );
            return;
        }

        ReceivedAcknowledgement acknowledgement = new ReceivedAcknowledgement(v2xMessage, v2xMessageAcknowledgement.getNegativeReasons());
        for (CommunicationApplication application : getApplicationsIterator(CommunicationApplication.class)) {
            application.onAcknowledgementReceived(acknowledgement);
        }

    }

    public void putEnvironmentEvent(SensorType type, EnvironmentEvent environmentEvent) {
        if (sensorModule.getEnvironmentSensor() instanceof EnvironmentSensor environmentSensor) {
            environmentSensor.addEnvironmentEvent(type, environmentEvent);
        }
    }

    @Override
<<<<<<< HEAD
    public final int getStateOfEnvironmentSensor(SensorType type) {
        return sensorModule.getEnvironmentSensor().getSensorData().strengthOf(type);
=======
    public int getStateOfEnvironmentSensor(SensorType type) {
        EnvironmentEvent event = environmentEvents.get(type);
        // If an event of this type in the map yet?
        if (event != null) {
            // Is the event time window available at this simulation time?
            if (
                    event.from <= SimulationKernel.SimulationKernel.getCurrentSimulationTime()
                            && event.until >= SimulationKernel.SimulationKernel.getCurrentSimulationTime()
            ) {
                return event.strength;
            }
        }

        return 0;
>>>>>>> 9d9d5935
    }

    @Override
    public void triggerOnSendMessage(V2xMessageTransmission messageTransmission) {
        for (CommunicationApplication application : getApplicationsIterator(CommunicationApplication.class)) {
            application.onMessageTransmitted(messageTransmission);
        }
    }

    /**
     * Returns the user tagged value and resets the value afterwards.
     *
     * @return The user tagged value.
     */
    final byte[] getAndResetUserTaggedValue() {
        // get the user tagged value from the memory
        final byte[] tmp = userTaggedValue;
        // clear the memory
        userTaggedValue = null;

        // return the user tagged value
        return tmp;
    }

    public final AdHocModule getAdHocModule() {
        return adhocModule;
    }

    public final CellModule getCellModule() {
        return cellModule;
    }

    public final SensorModule getSensorModule() {
        return sensorModule;
    }

    void setRequiredOperatingSystem(Class<? extends OperatingSystem> operatingSystemCheck) {
        this.operatingSystemCheck = operatingSystemCheck;
    }

    @Override
    public final List<Application> getApplications() {
        return applications;
    }

    @Override
    public <A extends Application> Iterable<A> getApplicationsIterator(final Class<A> applicationClass) {
        return new Iterable<>() {

            @Nonnull
            @Override
            public Iterator<A> iterator() {
                return new ClassSubsetIterator<>(applications.iterator(), applicationClass);
            }
        };
    }

    @Override
    public final File getConfigurationPath() {
        return SimulationKernel.SimulationKernel.getConfigurationPath();
    }

    @Override
    public String getGroup() {
        return group;
    }
}<|MERGE_RESOLUTION|>--- conflicted
+++ resolved
@@ -396,25 +396,8 @@
     }
 
     @Override
-<<<<<<< HEAD
-    public final int getStateOfEnvironmentSensor(SensorType type) {
+    public int getStateOfEnvironmentSensor(SensorType type) {
         return sensorModule.getEnvironmentSensor().getSensorData().strengthOf(type);
-=======
-    public int getStateOfEnvironmentSensor(SensorType type) {
-        EnvironmentEvent event = environmentEvents.get(type);
-        // If an event of this type in the map yet?
-        if (event != null) {
-            // Is the event time window available at this simulation time?
-            if (
-                    event.from <= SimulationKernel.SimulationKernel.getCurrentSimulationTime()
-                            && event.until >= SimulationKernel.SimulationKernel.getCurrentSimulationTime()
-            ) {
-                return event.strength;
-            }
-        }
-
-        return 0;
->>>>>>> 9d9d5935
     }
 
     @Override
