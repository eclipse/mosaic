/*
 * Copyright (c) 2020 Fraunhofer FOKUS and others. All rights reserved.
 *
 * See the NOTICE file(s) distributed with this work for additional
 * information regarding copyright ownership.
 *
 * This program and the accompanying materials are made available under the
 * terms of the Eclipse Public License 2.0 which is available at
 * http://www.eclipse.org/legal/epl-2.0
 *
 * SPDX-License-Identifier: EPL-2.0
 *
 * Contact: mosaic@fokus.fraunhofer.de
 */

package org.eclipse.mosaic.fed.sns.ambassador;

import org.eclipse.mosaic.fed.sns.config.CSns;
import org.eclipse.mosaic.interactions.communication.AdHocCommunicationConfiguration;
import org.eclipse.mosaic.interactions.communication.V2xMessageReception;
import org.eclipse.mosaic.interactions.communication.V2xMessageTransmission;
import org.eclipse.mosaic.interactions.mapping.ChargingStationRegistration;
import org.eclipse.mosaic.interactions.mapping.RsuRegistration;
import org.eclipse.mosaic.interactions.mapping.TrafficLightRegistration;
import org.eclipse.mosaic.interactions.traffic.VehicleUpdates;
import org.eclipse.mosaic.lib.enums.DestinationType;
import org.eclipse.mosaic.lib.math.RandomNumberGenerator;
import org.eclipse.mosaic.lib.model.delay.GammaSpeedDelay;
import org.eclipse.mosaic.lib.model.transmission.TransmissionResult;
import org.eclipse.mosaic.lib.objects.communication.AdHocConfiguration;
import org.eclipse.mosaic.lib.objects.mapping.ChargingStationMapping;
import org.eclipse.mosaic.lib.objects.mapping.RsuMapping;
import org.eclipse.mosaic.lib.objects.mapping.TrafficLightMapping;
import org.eclipse.mosaic.lib.objects.v2x.V2xReceiverInformation;
import org.eclipse.mosaic.lib.objects.vehicle.VehicleData;
import org.eclipse.mosaic.lib.util.objects.ObjectInstantiation;
import org.eclipse.mosaic.rti.TIME;
import org.eclipse.mosaic.rti.api.AbstractFederateAmbassador;
import org.eclipse.mosaic.rti.api.IllegalValueException;
import org.eclipse.mosaic.rti.api.Interaction;
import org.eclipse.mosaic.rti.api.InternalFederateException;
import org.eclipse.mosaic.rti.api.parameters.AmbassadorParameter;

import java.util.Arrays;
import java.util.HashMap;
import java.util.Map;

/**
 * Implementation of the Simple Network Simulator (SNS).
 * SNS is a fast alternative to other network simulators such as ns-3 or OMNeT++,
 * it models different transmission options for ad-hoc communication (ETSI ITS-G5)
 * including single-hop broadcast as well as multi-hop / geo-routing protocols.
 */
public class SnsAmbassador extends AbstractFederateAmbassador {

    /**
     * The transmissionSimulator is the component that performs the actual simple network simulation.
     */
    private TransmissionSimulator transmissionSimulator;

    /**
     * Distance configurations of vehicles which have not been moved yet by the traffic simulator.
     */
    final private HashMap<String, Double> registeredVehicles = new HashMap<>();

    /**
     * Value for the radius of a single hop extracted from the configuration in the initialization.
     */
    private double singlehopRadius;

    /**
     * Construct the Ambassador.
     *
     * @param ambassadorParameter ambassadorId and configuration.
     */
    public SnsAmbassador(AmbassadorParameter ambassadorParameter) {
        super(ambassadorParameter);
        log.info("Start Simulation");
    }

    @Override
    public void initialize(final long startTime, final long endTime) throws InternalFederateException {
        super.initialize(startTime, endTime);
        if (log.isTraceEnabled()) {
            log.trace("subscribedMessages: {}", Arrays.toString(this.rti.getSubscribedInteractions().toArray()));
        }

        try {
            CSns configuration = new ObjectInstantiation<>(CSns.class).readFile(ambassadorParameter.configuration);
            if (configuration.singlehopDelay instanceof GammaSpeedDelay) {
                log.info("Detected GammaSpeedDelay for. The SNS is currently ignoring speed of entities in its evaluation of delay values");
            }
            this.singlehopRadius = configuration.singlehopRadius;
            final RandomNumberGenerator rng = rti.createRandomNumberGenerator();
            transmissionSimulator = new TransmissionSimulator(rng, configuration);
        } catch (InstantiationException e) {
            log.error("Could not read configuration. Reason: {}", e.getMessage());
        }

        log.info("Initialized SNS");
    }

    @Override
    protected void processInteraction(Interaction interaction) throws InternalFederateException {
        try {
            if (interaction.getTypeId().startsWith(RsuRegistration.TYPE_ID)) {
                this.process((RsuRegistration) interaction);
            } else if (interaction.getTypeId().startsWith(TrafficLightRegistration.TYPE_ID)) {
                this.process((TrafficLightRegistration) interaction);
<<<<<<< HEAD
=======
            } else if (interaction.getTypeId().startsWith(ChargingStationRegistration.TYPE_ID)) {
                this.process((ChargingStationRegistration) interaction);
>>>>>>> 445da383
            }  else if (interaction.getTypeId().startsWith(VehicleUpdates.TYPE_ID)) {
                this.process((VehicleUpdates) interaction);
            } else if (interaction.getTypeId().startsWith(AdHocCommunicationConfiguration.TYPE_ID)) {
                this.process((AdHocCommunicationConfiguration) interaction);
            } else if (interaction.getTypeId().equals(V2xMessageTransmission.TYPE_ID)) {
                this.process((V2xMessageTransmission) interaction);
            } else {
                log.warn("Received unknown interaction={} @time={}", interaction.getTypeId(), TIME.format(interaction.getTime()));
            }
        } catch (Exception e) {
            throw new InternalFederateException(e);
        }
    }

    private void process(RsuRegistration interaction) {
        final RsuMapping applicationRsu = interaction.getMapping();
        if (applicationRsu.hasApplication()) {
            SimulationEntities.INSTANCE.createOrUpdateOfflineNode(applicationRsu.getName(), applicationRsu.getPosition().toCartesian());
            log.info("Added RSU id={} @time={}", applicationRsu.getName(), TIME.format(interaction.getTime()));
        }
    }

    private void process(TrafficLightRegistration interaction) {
        final TrafficLightMapping applicationTl = interaction.getMapping();
        if (applicationTl.hasApplication()) {
            SimulationEntities.INSTANCE.createOrUpdateOfflineNode(applicationTl.getName(), applicationTl.getPosition().toCartesian());
            log.info("Added TrafficLight id={} @time={}", applicationTl.getName(), TIME.format(interaction.getTime()));
        }
    }

<<<<<<< HEAD
=======
    private void process(ChargingStationRegistration interaction) {
        final ChargingStationMapping applicationCs = interaction.getMapping();
        if (applicationCs.hasApplication()) {
            SimulationEntities.INSTANCE.createOrUpdateOfflineNode(applicationCs.getName(), applicationCs.getPosition().toCartesian());
            log.info("Added ChargingStation id={} @time={}", applicationCs.getName(), TIME.format(interaction.getTime()));
        }
    }

>>>>>>> 445da383
    private void process(VehicleUpdates interaction) {
        for (VehicleData added : interaction.getAdded()) {
            if (addOrUpdateVehicle(added)) {
                log.info("Added Vehicle id={} @time={}", added.getName(), TIME.format(interaction.getTime()));
            }
        }
        for (VehicleData updated : interaction.getUpdated()) {
            if (addOrUpdateVehicle(updated) && log.isTraceEnabled()) {
                log.trace("Moved Vehicle id={} to position={} @time={}",
                        updated.getName(), updated.getPosition(), TIME.format(interaction.getTime()));
            }
        }
        for (final String removedName : interaction.getRemovedNames()) {
            removeVehicle(removedName);
            log.info("Removed Vehicle id={} @time={}", removedName, TIME.format(interaction.getTime()));
        }
    }

    private void process(AdHocCommunicationConfiguration interaction) {
        AdHocConfiguration configuration = interaction.getConfiguration();
        String nodeId = configuration.getNodeId();
        // Switch the communication modules for simulated nodes on or off
        // (SNS only supports configurations with one radio).
        switch (configuration.getRadioMode()) {
            case OFF:
                if (SimulationEntities.INSTANCE.isNodeSimulated(nodeId)) {
                    SimulationEntities.INSTANCE.disableWifi(nodeId);
                } else if (registeredVehicles.put(nodeId, null) != null) {
                    log.debug("Disabled Wifi of vehicle, which was enabled before, but not yet moved.");
                }
                break;
            case DUAL:
                log.warn("SNS only supports single radio configuration. Configure first, while ignoring second, radio for node {}.", nodeId);
            case SINGLE:
<<<<<<< HEAD
                double communicationRadius;

                communicationRadius = singlehopRadius;
                if (adHocConfiguration.getConf0() != null) {
                    if (adHocConfiguration.getConf0().getRadius() != null) {
                        communicationRadius = adHocConfiguration.getConf0().getRadius();
                    } else {
                        log.warn(
                                "Node {} is configured with a power value. The SNS supposed to handle configurations using radii.",
                                adHocConfiguration.getNodeId());
                    }
=======
                double communicationRadius = this.singlehopRadius;
                if (configuration.getConf0() != null && configuration.getConf0().getRadius() != null) {
                    communicationRadius = configuration.getConf0().getRadius();
                } else {
                    log.warn("Node {} is not configured with a distance value. Using global singlehop radius from SNS configuration.", nodeId);
>>>>>>> 445da383
                }
                if (SimulationEntities.INSTANCE.isNodeSimulated(nodeId)) {
                    SimulationEntities.INSTANCE.enableWifi(nodeId, communicationRadius);
                } else {
                    registeredVehicles.put(nodeId, communicationRadius);
                }
                break;
            default:
                log.warn("Unknown radio mode {} configured for node {}. Ignoring.", configuration.getRadioMode(), nodeId);
        }
    }

    private void process(V2xMessageTransmission interaction) throws InternalFederateException {
        DestinationType type = interaction.getMessage().getRouting().getDestination().getType();
        if (type != DestinationType.AD_HOC_GEOCAST && type != DestinationType.AD_HOC_TOPOCAST) {
            return;
        }
        // Calculate transmission
        Map<String, TransmissionResult> transmissionResults = transmissionSimulator.preProcessInteraction(interaction);
        // send transmission results to rti
        prepareV2xMessageReceptions(transmissionResults, interaction);
    }

    /**
     * Adds or Updates vehicles positions (which is the same from the view of SNS - mainly new positions).
     *
     * @param vehicleData {@link VehicleData}
     * @return {@code true} if vehicle is online and able to send/receive messages {@code false}
     */
    private boolean addOrUpdateVehicle(VehicleData vehicleData) {
        final String vehicleName = vehicleData.getName();

        // During simulation, the regular case: just move vehicles
        if (SimulationEntities.INSTANCE.isNodeOnline(vehicleName)) {
            SimulationEntities.INSTANCE.updateOnlineNode(vehicleName, vehicleData.getProjectedPosition());
            return true;
        }

        if (SimulationEntities.INSTANCE.isNodeOffline(vehicleName)) {
            SimulationEntities.INSTANCE.createOrUpdateOfflineNode(vehicleName, vehicleData.getProjectedPosition());
            return false;
        }

        // In case the AdHocConfiguration arrived earlier than the first VehicleUpdates: create online vehicles
        Double communicationRadius = registeredVehicles.get(vehicleName);
        if (communicationRadius != null) {
            SimulationEntities.INSTANCE.createOnlineNode(vehicleName, vehicleData.getProjectedPosition(), communicationRadius);
            return true;
        }

        return false;
    }

    /**
     * Removes a vehicle from being handled in transmissions.
     *
     * @param vehicleId the id of the vehicle to be removed
     */
    private void removeVehicle(String vehicleId) {
        registeredVehicles.remove(vehicleId);
        SimulationEntities.INSTANCE.removeNode(vehicleId);
    }

    /**
     * Create the {@link V2xMessageReception}s to be sent to the RTI, the Application Simulator and accordingly
     * applications of possible receivers.
     *
     * @param transmissionResults    Set of successful receivers
     * @param v2xMessageTransmission Originally sent message (for messageId and sending time)
     */
    private void prepareV2xMessageReceptions(Map<String, TransmissionResult> transmissionResults,
                                             V2xMessageTransmission v2xMessageTransmission) throws InternalFederateException {
        if (transmissionResults == null) {
            return;
        }
        for (Map.Entry<String, TransmissionResult> transmissionResultEntry : transmissionResults.entrySet()) {
            if (transmissionResultEntry.getValue().success) {
                long receiveTime = v2xMessageTransmission.getTime() + transmissionResultEntry.getValue().delay;
                if (log.isDebugEnabled()) {
                    log.debug("Receive v2xMessage.id={} on node={} @time={}",
                            v2xMessageTransmission.getMessageId(), transmissionResultEntry.getKey(), TIME.format(receiveTime)
                    );
                }

                final V2xMessageReception v2xMessageReception = new V2xMessageReception(
                        receiveTime,
                        transmissionResultEntry.getKey(),
                        v2xMessageTransmission.getMessageId(),
                        new V2xReceiverInformation(receiveTime).sendTime(v2xMessageTransmission.getTime())
                );
                try {
                    rti.triggerInteraction(v2xMessageReception);
                } catch (IllegalValueException | InternalFederateException e) {
                    throw new InternalFederateException(e);
                }

            }
        }

    }

    @Override
    public boolean isTimeConstrained() {
        return true;
    }

    @Override
    public boolean isTimeRegulating() {
        return true;
    }
}<|MERGE_RESOLUTION|>--- conflicted
+++ resolved
@@ -107,11 +107,8 @@
                 this.process((RsuRegistration) interaction);
             } else if (interaction.getTypeId().startsWith(TrafficLightRegistration.TYPE_ID)) {
                 this.process((TrafficLightRegistration) interaction);
-<<<<<<< HEAD
-=======
             } else if (interaction.getTypeId().startsWith(ChargingStationRegistration.TYPE_ID)) {
                 this.process((ChargingStationRegistration) interaction);
->>>>>>> 445da383
             }  else if (interaction.getTypeId().startsWith(VehicleUpdates.TYPE_ID)) {
                 this.process((VehicleUpdates) interaction);
             } else if (interaction.getTypeId().startsWith(AdHocCommunicationConfiguration.TYPE_ID)) {
@@ -142,8 +139,6 @@
         }
     }
 
-<<<<<<< HEAD
-=======
     private void process(ChargingStationRegistration interaction) {
         final ChargingStationMapping applicationCs = interaction.getMapping();
         if (applicationCs.hasApplication()) {
@@ -152,7 +147,6 @@
         }
     }
 
->>>>>>> 445da383
     private void process(VehicleUpdates interaction) {
         for (VehicleData added : interaction.getAdded()) {
             if (addOrUpdateVehicle(added)) {
@@ -187,25 +181,11 @@
             case DUAL:
                 log.warn("SNS only supports single radio configuration. Configure first, while ignoring second, radio for node {}.", nodeId);
             case SINGLE:
-<<<<<<< HEAD
-                double communicationRadius;
-
-                communicationRadius = singlehopRadius;
-                if (adHocConfiguration.getConf0() != null) {
-                    if (adHocConfiguration.getConf0().getRadius() != null) {
-                        communicationRadius = adHocConfiguration.getConf0().getRadius();
-                    } else {
-                        log.warn(
-                                "Node {} is configured with a power value. The SNS supposed to handle configurations using radii.",
-                                adHocConfiguration.getNodeId());
-                    }
-=======
                 double communicationRadius = this.singlehopRadius;
                 if (configuration.getConf0() != null && configuration.getConf0().getRadius() != null) {
                     communicationRadius = configuration.getConf0().getRadius();
                 } else {
                     log.warn("Node {} is not configured with a distance value. Using global singlehop radius from SNS configuration.", nodeId);
->>>>>>> 445da383
                 }
                 if (SimulationEntities.INSTANCE.isNodeSimulated(nodeId)) {
                     SimulationEntities.INSTANCE.enableWifi(nodeId, communicationRadius);
