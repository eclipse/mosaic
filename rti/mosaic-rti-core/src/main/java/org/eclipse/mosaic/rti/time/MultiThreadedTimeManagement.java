--- conflicted
+++ resolved
@@ -173,13 +173,8 @@
             updateWatchDog();
         }
 
-<<<<<<< HEAD
-        this.logger.debug("{} shutdown", getEndTime());
+        this.logger.trace("{} shutdown", getEndTime());
         this.finishSimulationRun(STATUS_CODE_SUCCESS);
-=======
-        this.logger.trace("{} shutdown", getEndTime());
-        this.finishSimulationRun(101);
->>>>>>> c0d5f910
     }
 
     private static int createEventId() {
